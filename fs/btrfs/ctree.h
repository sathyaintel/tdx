/*
 * Copyright (C) 2007 Oracle.  All rights reserved.
 *
 * This program is free software; you can redistribute it and/or
 * modify it under the terms of the GNU General Public
 * License v2 as published by the Free Software Foundation.
 *
 * This program is distributed in the hope that it will be useful,
 * but WITHOUT ANY WARRANTY; without even the implied warranty of
 * MERCHANTABILITY or FITNESS FOR A PARTICULAR PURPOSE.  See the GNU
 * General Public License for more details.
 *
 * You should have received a copy of the GNU General Public
 * License along with this program; if not, write to the
 * Free Software Foundation, Inc., 59 Temple Place - Suite 330,
 * Boston, MA 021110-1307, USA.
 */

#ifndef __BTRFS_CTREE__
#define __BTRFS_CTREE__

#include <linux/mm.h>
#include <linux/highmem.h>
#include <linux/fs.h>
#include <linux/rwsem.h>
#include <linux/completion.h>
#include <linux/backing-dev.h>
#include <linux/wait.h>
#include <linux/slab.h>
#include <linux/kobject.h>
#include <trace/events/btrfs.h>
#include <asm/kmap_types.h>
#include <linux/pagemap.h>
#include "extent_io.h"
#include "extent_map.h"
#include "async-thread.h"
#include "ioctl.h"

struct btrfs_trans_handle;
struct btrfs_transaction;
struct btrfs_pending_snapshot;
extern struct kmem_cache *btrfs_trans_handle_cachep;
extern struct kmem_cache *btrfs_transaction_cachep;
extern struct kmem_cache *btrfs_bit_radix_cachep;
extern struct kmem_cache *btrfs_path_cachep;
extern struct kmem_cache *btrfs_free_space_cachep;
struct btrfs_ordered_sum;

#define BTRFS_MAGIC "_BHRfS_M"

#define BTRFS_MAX_LEVEL 8

#define BTRFS_COMPAT_EXTENT_TREE_V0

/*
 * files bigger than this get some pre-flushing when they are added
 * to the ordered operations list.  That way we limit the total
 * work done by the commit
 */
#define BTRFS_ORDERED_OPERATIONS_FLUSH_LIMIT (8 * 1024 * 1024)

/* holds pointers to all of the tree roots */
#define BTRFS_ROOT_TREE_OBJECTID 1ULL

/* stores information about which extents are in use, and reference counts */
#define BTRFS_EXTENT_TREE_OBJECTID 2ULL

/*
 * chunk tree stores translations from logical -> physical block numbering
 * the super block points to the chunk tree
 */
#define BTRFS_CHUNK_TREE_OBJECTID 3ULL

/*
 * stores information about which areas of a given device are in use.
 * one per device.  The tree of tree roots points to the device tree
 */
#define BTRFS_DEV_TREE_OBJECTID 4ULL

/* one per subvolume, storing files and directories */
#define BTRFS_FS_TREE_OBJECTID 5ULL

/* directory objectid inside the root tree */
#define BTRFS_ROOT_TREE_DIR_OBJECTID 6ULL

/* holds checksums of all the data extents */
#define BTRFS_CSUM_TREE_OBJECTID 7ULL

/* orhpan objectid for tracking unlinked/truncated files */
#define BTRFS_ORPHAN_OBJECTID -5ULL

/* does write ahead logging to speed up fsyncs */
#define BTRFS_TREE_LOG_OBJECTID -6ULL
#define BTRFS_TREE_LOG_FIXUP_OBJECTID -7ULL

/* for space balancing */
#define BTRFS_TREE_RELOC_OBJECTID -8ULL
#define BTRFS_DATA_RELOC_TREE_OBJECTID -9ULL

/*
 * extent checksums all have this objectid
 * this allows them to share the logging tree
 * for fsyncs
 */
#define BTRFS_EXTENT_CSUM_OBJECTID -10ULL

/* For storing free space cache */
#define BTRFS_FREE_SPACE_OBJECTID -11ULL

/*
 * The inode number assigned to the special inode for sotring
 * free ino cache
 */
#define BTRFS_FREE_INO_OBJECTID -12ULL

/* dummy objectid represents multiple objectids */
#define BTRFS_MULTIPLE_OBJECTIDS -255ULL

/*
 * All files have objectids in this range.
 */
#define BTRFS_FIRST_FREE_OBJECTID 256ULL
#define BTRFS_LAST_FREE_OBJECTID -256ULL
#define BTRFS_FIRST_CHUNK_TREE_OBJECTID 256ULL


/*
 * the device items go into the chunk tree.  The key is in the form
 * [ 1 BTRFS_DEV_ITEM_KEY device_id ]
 */
#define BTRFS_DEV_ITEMS_OBJECTID 1ULL

#define BTRFS_BTREE_INODE_OBJECTID 1

#define BTRFS_EMPTY_SUBVOL_DIR_OBJECTID 2

/*
 * we can actually store much bigger names, but lets not confuse the rest
 * of linux
 */
#define BTRFS_NAME_LEN 255

/* 32 bytes in various csum fields */
#define BTRFS_CSUM_SIZE 32

/* csum types */
#define BTRFS_CSUM_TYPE_CRC32	0

static int btrfs_csum_sizes[] = { 4, 0 };

/* four bytes for CRC32 */
#define BTRFS_EMPTY_DIR_SIZE 0

#define BTRFS_FT_UNKNOWN	0
#define BTRFS_FT_REG_FILE	1
#define BTRFS_FT_DIR		2
#define BTRFS_FT_CHRDEV		3
#define BTRFS_FT_BLKDEV		4
#define BTRFS_FT_FIFO		5
#define BTRFS_FT_SOCK		6
#define BTRFS_FT_SYMLINK	7
#define BTRFS_FT_XATTR		8
#define BTRFS_FT_MAX		9

/*
 * The key defines the order in the tree, and so it also defines (optimal)
 * block layout.
 *
 * objectid corresponds to the inode number.
 *
 * type tells us things about the object, and is a kind of stream selector.
 * so for a given inode, keys with type of 1 might refer to the inode data,
 * type of 2 may point to file data in the btree and type == 3 may point to
 * extents.
 *
 * offset is the starting byte offset for this key in the stream.
 *
 * btrfs_disk_key is in disk byte order.  struct btrfs_key is always
 * in cpu native order.  Otherwise they are identical and their sizes
 * should be the same (ie both packed)
 */
struct btrfs_disk_key {
	__le64 objectid;
	u8 type;
	__le64 offset;
} __attribute__ ((__packed__));

struct btrfs_key {
	u64 objectid;
	u8 type;
	u64 offset;
} __attribute__ ((__packed__));

struct btrfs_mapping_tree {
	struct extent_map_tree map_tree;
};

struct btrfs_dev_item {
	/* the internal btrfs device id */
	__le64 devid;

	/* size of the device */
	__le64 total_bytes;

	/* bytes used */
	__le64 bytes_used;

	/* optimal io alignment for this device */
	__le32 io_align;

	/* optimal io width for this device */
	__le32 io_width;

	/* minimal io size for this device */
	__le32 sector_size;

	/* type and info about this device */
	__le64 type;

	/* expected generation for this device */
	__le64 generation;

	/*
	 * starting byte of this partition on the device,
	 * to allow for stripe alignment in the future
	 */
	__le64 start_offset;

	/* grouping information for allocation decisions */
	__le32 dev_group;

	/* seek speed 0-100 where 100 is fastest */
	u8 seek_speed;

	/* bandwidth 0-100 where 100 is fastest */
	u8 bandwidth;

	/* btrfs generated uuid for this device */
	u8 uuid[BTRFS_UUID_SIZE];

	/* uuid of FS who owns this device */
	u8 fsid[BTRFS_UUID_SIZE];
} __attribute__ ((__packed__));

struct btrfs_stripe {
	__le64 devid;
	__le64 offset;
	u8 dev_uuid[BTRFS_UUID_SIZE];
} __attribute__ ((__packed__));

struct btrfs_chunk {
	/* size of this chunk in bytes */
	__le64 length;

	/* objectid of the root referencing this chunk */
	__le64 owner;

	__le64 stripe_len;
	__le64 type;

	/* optimal io alignment for this chunk */
	__le32 io_align;

	/* optimal io width for this chunk */
	__le32 io_width;

	/* minimal io size for this chunk */
	__le32 sector_size;

	/* 2^16 stripes is quite a lot, a second limit is the size of a single
	 * item in the btree
	 */
	__le16 num_stripes;

	/* sub stripes only matter for raid10 */
	__le16 sub_stripes;
	struct btrfs_stripe stripe;
	/* additional stripes go here */
} __attribute__ ((__packed__));

#define BTRFS_FREE_SPACE_EXTENT	1
#define BTRFS_FREE_SPACE_BITMAP	2

struct btrfs_free_space_entry {
	__le64 offset;
	__le64 bytes;
	u8 type;
} __attribute__ ((__packed__));

struct btrfs_free_space_header {
	struct btrfs_disk_key location;
	__le64 generation;
	__le64 num_entries;
	__le64 num_bitmaps;
} __attribute__ ((__packed__));

static inline unsigned long btrfs_chunk_item_size(int num_stripes)
{
	BUG_ON(num_stripes == 0);
	return sizeof(struct btrfs_chunk) +
		sizeof(struct btrfs_stripe) * (num_stripes - 1);
}

#define BTRFS_HEADER_FLAG_WRITTEN	(1ULL << 0)
#define BTRFS_HEADER_FLAG_RELOC		(1ULL << 1)

/*
 * File system states
 */

/* Errors detected */
#define BTRFS_SUPER_FLAG_ERROR		(1ULL << 2)

#define BTRFS_SUPER_FLAG_SEEDING	(1ULL << 32)
#define BTRFS_SUPER_FLAG_METADUMP	(1ULL << 33)

#define BTRFS_BACKREF_REV_MAX		256
#define BTRFS_BACKREF_REV_SHIFT		56
#define BTRFS_BACKREF_REV_MASK		(((u64)BTRFS_BACKREF_REV_MAX - 1) << \
					 BTRFS_BACKREF_REV_SHIFT)

#define BTRFS_OLD_BACKREF_REV		0
#define BTRFS_MIXED_BACKREF_REV		1

/*
 * every tree block (leaf or node) starts with this header.
 */
struct btrfs_header {
	/* these first four must match the super block */
	u8 csum[BTRFS_CSUM_SIZE];
	u8 fsid[BTRFS_FSID_SIZE]; /* FS specific uuid */
	__le64 bytenr; /* which block this node is supposed to live in */
	__le64 flags;

	/* allowed to be different from the super from here on down */
	u8 chunk_tree_uuid[BTRFS_UUID_SIZE];
	__le64 generation;
	__le64 owner;
	__le32 nritems;
	u8 level;
} __attribute__ ((__packed__));

#define BTRFS_NODEPTRS_PER_BLOCK(r) (((r)->nodesize - \
				      sizeof(struct btrfs_header)) / \
				     sizeof(struct btrfs_key_ptr))
#define __BTRFS_LEAF_DATA_SIZE(bs) ((bs) - sizeof(struct btrfs_header))
#define BTRFS_LEAF_DATA_SIZE(r) (__BTRFS_LEAF_DATA_SIZE(r->leafsize))
#define BTRFS_MAX_INLINE_DATA_SIZE(r) (BTRFS_LEAF_DATA_SIZE(r) - \
					sizeof(struct btrfs_item) - \
					sizeof(struct btrfs_file_extent_item))
#define BTRFS_MAX_XATTR_SIZE(r)	(BTRFS_LEAF_DATA_SIZE(r) - \
				 sizeof(struct btrfs_item) -\
				 sizeof(struct btrfs_dir_item))


/*
 * this is a very generous portion of the super block, giving us
 * room to translate 14 chunks with 3 stripes each.
 */
#define BTRFS_SYSTEM_CHUNK_ARRAY_SIZE 2048
#define BTRFS_LABEL_SIZE 256

/*
 * just in case we somehow lose the roots and are not able to mount,
 * we store an array of the roots from previous transactions
 * in the super.
 */
#define BTRFS_NUM_BACKUP_ROOTS 4
struct btrfs_root_backup {
	__le64 tree_root;
	__le64 tree_root_gen;

	__le64 chunk_root;
	__le64 chunk_root_gen;

	__le64 extent_root;
	__le64 extent_root_gen;

	__le64 fs_root;
	__le64 fs_root_gen;

	__le64 dev_root;
	__le64 dev_root_gen;

	__le64 csum_root;
	__le64 csum_root_gen;

	__le64 total_bytes;
	__le64 bytes_used;
	__le64 num_devices;
	/* future */
	__le64 unsed_64[4];

	u8 tree_root_level;
	u8 chunk_root_level;
	u8 extent_root_level;
	u8 fs_root_level;
	u8 dev_root_level;
	u8 csum_root_level;
	/* future and to align */
	u8 unused_8[10];
} __attribute__ ((__packed__));

/*
 * the super block basically lists the main trees of the FS
 * it currently lacks any block count etc etc
 */
struct btrfs_super_block {
	u8 csum[BTRFS_CSUM_SIZE];
	/* the first 4 fields must match struct btrfs_header */
	u8 fsid[BTRFS_FSID_SIZE];    /* FS specific uuid */
	__le64 bytenr; /* this block number */
	__le64 flags;

	/* allowed to be different from the btrfs_header from here own down */
	__le64 magic;
	__le64 generation;
	__le64 root;
	__le64 chunk_root;
	__le64 log_root;

	/* this will help find the new super based on the log root */
	__le64 log_root_transid;
	__le64 total_bytes;
	__le64 bytes_used;
	__le64 root_dir_objectid;
	__le64 num_devices;
	__le32 sectorsize;
	__le32 nodesize;
	__le32 leafsize;
	__le32 stripesize;
	__le32 sys_chunk_array_size;
	__le64 chunk_root_generation;
	__le64 compat_flags;
	__le64 compat_ro_flags;
	__le64 incompat_flags;
	__le16 csum_type;
	u8 root_level;
	u8 chunk_root_level;
	u8 log_root_level;
	struct btrfs_dev_item dev_item;

	char label[BTRFS_LABEL_SIZE];

	__le64 cache_generation;

	/* future expansion */
	__le64 reserved[31];
	u8 sys_chunk_array[BTRFS_SYSTEM_CHUNK_ARRAY_SIZE];
	struct btrfs_root_backup super_roots[BTRFS_NUM_BACKUP_ROOTS];
} __attribute__ ((__packed__));

/*
 * Compat flags that we support.  If any incompat flags are set other than the
 * ones specified below then we will fail to mount
 */
#define BTRFS_FEATURE_INCOMPAT_MIXED_BACKREF	(1ULL << 0)
#define BTRFS_FEATURE_INCOMPAT_DEFAULT_SUBVOL	(1ULL << 1)
#define BTRFS_FEATURE_INCOMPAT_MIXED_GROUPS	(1ULL << 2)
#define BTRFS_FEATURE_INCOMPAT_COMPRESS_LZO	(1ULL << 3)

#define BTRFS_FEATURE_COMPAT_SUPP		0ULL
#define BTRFS_FEATURE_COMPAT_RO_SUPP		0ULL
#define BTRFS_FEATURE_INCOMPAT_SUPP			\
	(BTRFS_FEATURE_INCOMPAT_MIXED_BACKREF |		\
	 BTRFS_FEATURE_INCOMPAT_DEFAULT_SUBVOL |	\
	 BTRFS_FEATURE_INCOMPAT_MIXED_GROUPS |		\
	 BTRFS_FEATURE_INCOMPAT_COMPRESS_LZO)

/*
 * A leaf is full of items. offset and size tell us where to find
 * the item in the leaf (relative to the start of the data area)
 */
struct btrfs_item {
	struct btrfs_disk_key key;
	__le32 offset;
	__le32 size;
} __attribute__ ((__packed__));

/*
 * leaves have an item area and a data area:
 * [item0, item1....itemN] [free space] [dataN...data1, data0]
 *
 * The data is separate from the items to get the keys closer together
 * during searches.
 */
struct btrfs_leaf {
	struct btrfs_header header;
	struct btrfs_item items[];
} __attribute__ ((__packed__));

/*
 * all non-leaf blocks are nodes, they hold only keys and pointers to
 * other blocks
 */
struct btrfs_key_ptr {
	struct btrfs_disk_key key;
	__le64 blockptr;
	__le64 generation;
} __attribute__ ((__packed__));

struct btrfs_node {
	struct btrfs_header header;
	struct btrfs_key_ptr ptrs[];
} __attribute__ ((__packed__));

/*
 * btrfs_paths remember the path taken from the root down to the leaf.
 * level 0 is always the leaf, and nodes[1...BTRFS_MAX_LEVEL] will point
 * to any other levels that are present.
 *
 * The slots array records the index of the item or block pointer
 * used while walking the tree.
 */
struct btrfs_path {
	struct extent_buffer *nodes[BTRFS_MAX_LEVEL];
	int slots[BTRFS_MAX_LEVEL];
	/* if there is real range locking, this locks field will change */
	int locks[BTRFS_MAX_LEVEL];
	int reada;
	/* keep some upper locks as we walk down */
	int lowest_level;

	/*
	 * set by btrfs_split_item, tells search_slot to keep all locks
	 * and to force calls to keep space in the nodes
	 */
	unsigned int search_for_split:1;
	unsigned int keep_locks:1;
	unsigned int skip_locking:1;
	unsigned int leave_spinning:1;
	unsigned int search_commit_root:1;
};

/*
 * items in the extent btree are used to record the objectid of the
 * owner of the block and the number of references
 */

struct btrfs_extent_item {
	__le64 refs;
	__le64 generation;
	__le64 flags;
} __attribute__ ((__packed__));

struct btrfs_extent_item_v0 {
	__le32 refs;
} __attribute__ ((__packed__));

#define BTRFS_MAX_EXTENT_ITEM_SIZE(r) ((BTRFS_LEAF_DATA_SIZE(r) >> 4) - \
					sizeof(struct btrfs_item))

#define BTRFS_EXTENT_FLAG_DATA		(1ULL << 0)
#define BTRFS_EXTENT_FLAG_TREE_BLOCK	(1ULL << 1)

/* following flags only apply to tree blocks */

/* use full backrefs for extent pointers in the block */
#define BTRFS_BLOCK_FLAG_FULL_BACKREF	(1ULL << 8)

/*
 * this flag is only used internally by scrub and may be changed at any time
 * it is only declared here to avoid collisions
 */
#define BTRFS_EXTENT_FLAG_SUPER		(1ULL << 48)

struct btrfs_tree_block_info {
	struct btrfs_disk_key key;
	u8 level;
} __attribute__ ((__packed__));

struct btrfs_extent_data_ref {
	__le64 root;
	__le64 objectid;
	__le64 offset;
	__le32 count;
} __attribute__ ((__packed__));

struct btrfs_shared_data_ref {
	__le32 count;
} __attribute__ ((__packed__));

struct btrfs_extent_inline_ref {
	u8 type;
	__le64 offset;
} __attribute__ ((__packed__));

/* old style backrefs item */
struct btrfs_extent_ref_v0 {
	__le64 root;
	__le64 generation;
	__le64 objectid;
	__le32 count;
} __attribute__ ((__packed__));


/* dev extents record free space on individual devices.  The owner
 * field points back to the chunk allocation mapping tree that allocated
 * the extent.  The chunk tree uuid field is a way to double check the owner
 */
struct btrfs_dev_extent {
	__le64 chunk_tree;
	__le64 chunk_objectid;
	__le64 chunk_offset;
	__le64 length;
	u8 chunk_tree_uuid[BTRFS_UUID_SIZE];
} __attribute__ ((__packed__));

struct btrfs_inode_ref {
	__le64 index;
	__le16 name_len;
	/* name goes here */
} __attribute__ ((__packed__));

struct btrfs_timespec {
	__le64 sec;
	__le32 nsec;
} __attribute__ ((__packed__));

enum btrfs_compression_type {
	BTRFS_COMPRESS_NONE  = 0,
	BTRFS_COMPRESS_ZLIB  = 1,
	BTRFS_COMPRESS_LZO   = 2,
	BTRFS_COMPRESS_TYPES = 2,
	BTRFS_COMPRESS_LAST  = 3,
};

struct btrfs_inode_item {
	/* nfs style generation number */
	__le64 generation;
	/* transid that last touched this inode */
	__le64 transid;
	__le64 size;
	__le64 nbytes;
	__le64 block_group;
	__le32 nlink;
	__le32 uid;
	__le32 gid;
	__le32 mode;
	__le64 rdev;
	__le64 flags;

	/* modification sequence number for NFS */
	__le64 sequence;

	/*
	 * a little future expansion, for more than this we can
	 * just grow the inode item and version it
	 */
	__le64 reserved[4];
	struct btrfs_timespec atime;
	struct btrfs_timespec ctime;
	struct btrfs_timespec mtime;
	struct btrfs_timespec otime;
} __attribute__ ((__packed__));

struct btrfs_dir_log_item {
	__le64 end;
} __attribute__ ((__packed__));

struct btrfs_dir_item {
	struct btrfs_disk_key location;
	__le64 transid;
	__le16 data_len;
	__le16 name_len;
	u8 type;
} __attribute__ ((__packed__));

#define BTRFS_ROOT_SUBVOL_RDONLY	(1ULL << 0)

struct btrfs_root_item {
	struct btrfs_inode_item inode;
	__le64 generation;
	__le64 root_dirid;
	__le64 bytenr;
	__le64 byte_limit;
	__le64 bytes_used;
	__le64 last_snapshot;
	__le64 flags;
	__le32 refs;
	struct btrfs_disk_key drop_progress;
	u8 drop_level;
	u8 level;
} __attribute__ ((__packed__));

/*
 * this is used for both forward and backward root refs
 */
struct btrfs_root_ref {
	__le64 dirid;
	__le64 sequence;
	__le16 name_len;
} __attribute__ ((__packed__));

#define BTRFS_FILE_EXTENT_INLINE 0
#define BTRFS_FILE_EXTENT_REG 1
#define BTRFS_FILE_EXTENT_PREALLOC 2

struct btrfs_file_extent_item {
	/*
	 * transaction id that created this extent
	 */
	__le64 generation;
	/*
	 * max number of bytes to hold this extent in ram
	 * when we split a compressed extent we can't know how big
	 * each of the resulting pieces will be.  So, this is
	 * an upper limit on the size of the extent in ram instead of
	 * an exact limit.
	 */
	__le64 ram_bytes;

	/*
	 * 32 bits for the various ways we might encode the data,
	 * including compression and encryption.  If any of these
	 * are set to something a given disk format doesn't understand
	 * it is treated like an incompat flag for reading and writing,
	 * but not for stat.
	 */
	u8 compression;
	u8 encryption;
	__le16 other_encoding; /* spare for later use */

	/* are we inline data or a real extent? */
	u8 type;

	/*
	 * disk space consumed by the extent, checksum blocks are included
	 * in these numbers
	 */
	__le64 disk_bytenr;
	__le64 disk_num_bytes;
	/*
	 * the logical offset in file blocks (no csums)
	 * this extent record is for.  This allows a file extent to point
	 * into the middle of an existing extent on disk, sharing it
	 * between two snapshots (useful if some bytes in the middle of the
	 * extent have changed
	 */
	__le64 offset;
	/*
	 * the logical number of file blocks (no csums included).  This
	 * always reflects the size uncompressed and without encoding.
	 */
	__le64 num_bytes;

} __attribute__ ((__packed__));

struct btrfs_csum_item {
	u8 csum;
} __attribute__ ((__packed__));

/* different types of block groups (and chunks) */
#define BTRFS_BLOCK_GROUP_DATA     (1 << 0)
#define BTRFS_BLOCK_GROUP_SYSTEM   (1 << 1)
#define BTRFS_BLOCK_GROUP_METADATA (1 << 2)
#define BTRFS_BLOCK_GROUP_RAID0    (1 << 3)
#define BTRFS_BLOCK_GROUP_RAID1    (1 << 4)
#define BTRFS_BLOCK_GROUP_DUP	   (1 << 5)
#define BTRFS_BLOCK_GROUP_RAID10   (1 << 6)
#define BTRFS_NR_RAID_TYPES	   5

struct btrfs_block_group_item {
	__le64 used;
	__le64 chunk_objectid;
	__le64 flags;
} __attribute__ ((__packed__));

struct btrfs_space_info {
	u64 flags;

	u64 total_bytes;	/* total bytes in the space,
				   this doesn't take mirrors into account */
	u64 bytes_used;		/* total bytes used,
				   this doesn't take mirrors into account */
	u64 bytes_pinned;	/* total bytes pinned, will be freed when the
				   transaction finishes */
	u64 bytes_reserved;	/* total bytes the allocator has reserved for
				   current allocations */
	u64 bytes_readonly;	/* total bytes that are read only */

	u64 bytes_may_use;	/* number of bytes that may be used for
				   delalloc/allocations */
	u64 disk_used;		/* total bytes used on disk */
	u64 disk_total;		/* total bytes on disk, takes mirrors into
				   account */

	/*
	 * we bump reservation progress every time we decrement
	 * bytes_reserved.  This way people waiting for reservations
	 * know something good has happened and they can check
	 * for progress.  The number here isn't to be trusted, it
	 * just shows reclaim activity
	 */
	unsigned long reservation_progress;

	unsigned int full:1;	/* indicates that we cannot allocate any more
				   chunks for this space */
	unsigned int chunk_alloc:1;	/* set if we are allocating a chunk */

	unsigned int flush:1;		/* set if we are trying to make space */

	unsigned int force_alloc;	/* set if we need to force a chunk
					   alloc for this space */

	struct list_head list;

	/* for block groups in our same type */
	struct list_head block_groups[BTRFS_NR_RAID_TYPES];
	spinlock_t lock;
	struct rw_semaphore groups_sem;
	wait_queue_head_t wait;
};

struct btrfs_block_rsv {
	u64 size;
	u64 reserved;
	struct btrfs_space_info *space_info;
	spinlock_t lock;
	unsigned int full:1;
};

/*
 * free clusters are used to claim free space in relatively large chunks,
 * allowing us to do less seeky writes.  They are used for all metadata
 * allocations and data allocations in ssd mode.
 */
struct btrfs_free_cluster {
	spinlock_t lock;
	spinlock_t refill_lock;
	struct rb_root root;

	/* largest extent in this cluster */
	u64 max_size;

	/* first extent starting offset */
	u64 window_start;

	struct btrfs_block_group_cache *block_group;
	/*
	 * when a cluster is allocated from a block group, we put the
	 * cluster onto a list in the block group so that it can
	 * be freed before the block group is freed.
	 */
	struct list_head block_group_list;
};

enum btrfs_caching_type {
	BTRFS_CACHE_NO		= 0,
	BTRFS_CACHE_STARTED	= 1,
	BTRFS_CACHE_FINISHED	= 2,
};

enum btrfs_disk_cache_state {
	BTRFS_DC_WRITTEN	= 0,
	BTRFS_DC_ERROR		= 1,
	BTRFS_DC_CLEAR		= 2,
	BTRFS_DC_SETUP		= 3,
	BTRFS_DC_NEED_WRITE	= 4,
};

struct btrfs_caching_control {
	struct list_head list;
	struct mutex mutex;
	wait_queue_head_t wait;
	struct btrfs_work work;
	struct btrfs_block_group_cache *block_group;
	u64 progress;
	atomic_t count;
};

struct btrfs_block_group_cache {
	struct btrfs_key key;
	struct btrfs_block_group_item item;
	struct btrfs_fs_info *fs_info;
	struct inode *inode;
	spinlock_t lock;
	u64 pinned;
	u64 reserved;
	u64 bytes_super;
	u64 flags;
	u64 sectorsize;
	u64 cache_generation;
	unsigned int ro:1;
	unsigned int dirty:1;
	unsigned int iref:1;

	int disk_cache_state;

	/* cache tracking stuff */
	int cached;
	struct btrfs_caching_control *caching_ctl;
	u64 last_byte_to_unpin;

	struct btrfs_space_info *space_info;

	/* free space cache stuff */
	struct btrfs_free_space_ctl *free_space_ctl;

	/* block group cache stuff */
	struct rb_node cache_node;

	/* for block groups in the same raid type */
	struct list_head list;

	/* usage count */
	atomic_t count;

	/* List of struct btrfs_free_clusters for this block group.
	 * Today it will only have one thing on it, but that may change
	 */
	struct list_head cluster_list;
};

struct reloc_control;
struct btrfs_device;
struct btrfs_fs_devices;
struct btrfs_delayed_root;
struct btrfs_fs_info {
	u8 fsid[BTRFS_FSID_SIZE];
	u8 chunk_tree_uuid[BTRFS_UUID_SIZE];
	struct btrfs_root *extent_root;
	struct btrfs_root *tree_root;
	struct btrfs_root *chunk_root;
	struct btrfs_root *dev_root;
	struct btrfs_root *fs_root;
	struct btrfs_root *csum_root;

	/* the log root tree is a directory of all the other log roots */
	struct btrfs_root *log_root_tree;

	spinlock_t fs_roots_radix_lock;
	struct radix_tree_root fs_roots_radix;

	/* block group cache stuff */
	spinlock_t block_group_cache_lock;
	struct rb_root block_group_cache_tree;

	/* keep track of unallocated space */
	spinlock_t free_chunk_lock;
	u64 free_chunk_space;

	struct extent_io_tree freed_extents[2];
	struct extent_io_tree *pinned_extents;

	/* logical->physical extent mapping */
	struct btrfs_mapping_tree mapping_tree;

	/*
	 * block reservation for extent, checksum, root tree and
	 * delayed dir index item
	 */
	struct btrfs_block_rsv global_block_rsv;
	/* block reservation for delay allocation */
	struct btrfs_block_rsv delalloc_block_rsv;
	/* block reservation for metadata operations */
	struct btrfs_block_rsv trans_block_rsv;
	/* block reservation for chunk tree */
	struct btrfs_block_rsv chunk_block_rsv;
	/* block reservation for delayed operations */
	struct btrfs_block_rsv delayed_block_rsv;

	struct btrfs_block_rsv empty_block_rsv;

	u64 generation;
	u64 last_trans_committed;

	/*
	 * this is updated to the current trans every time a full commit
	 * is required instead of the faster short fsync log commits
	 */
	u64 last_trans_log_full_commit;
	unsigned long mount_opt:20;
	unsigned long compress_type:4;
	u64 max_inline;
	u64 alloc_start;
	struct btrfs_transaction *running_transaction;
	wait_queue_head_t transaction_throttle;
	wait_queue_head_t transaction_wait;
	wait_queue_head_t transaction_blocked_wait;
	wait_queue_head_t async_submit_wait;

	struct btrfs_super_block *super_copy;
	struct btrfs_super_block *super_for_commit;
	struct block_device *__bdev;
	struct super_block *sb;
	struct inode *btree_inode;
	struct backing_dev_info bdi;
	struct mutex tree_log_mutex;
	struct mutex transaction_kthread_mutex;
	struct mutex cleaner_mutex;
	struct mutex chunk_mutex;
	struct mutex volume_mutex;
	/*
	 * this protects the ordered operations list only while we are
	 * processing all of the entries on it.  This way we make
	 * sure the commit code doesn't find the list temporarily empty
	 * because another function happens to be doing non-waiting preflush
	 * before jumping into the main commit.
	 */
	struct mutex ordered_operations_mutex;
	struct rw_semaphore extent_commit_sem;

	struct rw_semaphore cleanup_work_sem;

	struct rw_semaphore subvol_sem;
	struct srcu_struct subvol_srcu;

	spinlock_t trans_lock;
	/*
	 * the reloc mutex goes with the trans lock, it is taken
	 * during commit to protect us from the relocation code
	 */
	struct mutex reloc_mutex;

	struct list_head trans_list;
	struct list_head hashers;
	struct list_head dead_roots;
	struct list_head caching_block_groups;

	spinlock_t delayed_iput_lock;
	struct list_head delayed_iputs;

	atomic_t nr_async_submits;
	atomic_t async_submit_draining;
	atomic_t nr_async_bios;
	atomic_t async_delalloc_pages;
	atomic_t open_ioctl_trans;

	/*
	 * this is used by the balancing code to wait for all the pending
	 * ordered extents
	 */
	spinlock_t ordered_extent_lock;

	/*
	 * all of the data=ordered extents pending writeback
	 * these can span multiple transactions and basically include
	 * every dirty data page that isn't from nodatacow
	 */
	struct list_head ordered_extents;

	/*
	 * all of the inodes that have delalloc bytes.  It is possible for
	 * this list to be empty even when there is still dirty data=ordered
	 * extents waiting to finish IO.
	 */
	struct list_head delalloc_inodes;

	/*
	 * special rename and truncate targets that must be on disk before
	 * we're allowed to commit.  This is basically the ext3 style
	 * data=ordered list.
	 */
	struct list_head ordered_operations;

	/*
	 * there is a pool of worker threads for checksumming during writes
	 * and a pool for checksumming after reads.  This is because readers
	 * can run with FS locks held, and the writers may be waiting for
	 * those locks.  We don't want ordering in the pending list to cause
	 * deadlocks, and so the two are serviced separately.
	 *
	 * A third pool does submit_bio to avoid deadlocking with the other
	 * two
	 */
	struct btrfs_workers generic_worker;
	struct btrfs_workers workers;
	struct btrfs_workers delalloc_workers;
	struct btrfs_workers endio_workers;
	struct btrfs_workers endio_meta_workers;
	struct btrfs_workers endio_meta_write_workers;
	struct btrfs_workers endio_write_workers;
	struct btrfs_workers endio_freespace_worker;
	struct btrfs_workers submit_workers;
	struct btrfs_workers caching_workers;
	struct btrfs_workers readahead_workers;

	/*
	 * fixup workers take dirty pages that didn't properly go through
	 * the cow mechanism and make them safe to write.  It happens
	 * for the sys_munmap function call path
	 */
	struct btrfs_workers fixup_workers;
	struct btrfs_workers delayed_workers;
	struct task_struct *transaction_kthread;
	struct task_struct *cleaner_kthread;
	int thread_pool_size;

	struct kobject super_kobj;
	struct completion kobj_unregister;
	int do_barriers;
	int closing;
	int log_root_recovering;
	int enospc_unlink;
	int trans_no_join;

	u64 total_pinned;

	/* protected by the delalloc lock, used to keep from writing
	 * metadata until there is a nice batch
	 */
	u64 dirty_metadata_bytes;
	struct list_head dirty_cowonly_roots;

	struct btrfs_fs_devices *fs_devices;

	/*
	 * the space_info list is almost entirely read only.  It only changes
	 * when we add a new raid type to the FS, and that happens
	 * very rarely.  RCU is used to protect it.
	 */
	struct list_head space_info;

	struct reloc_control *reloc_ctl;

	spinlock_t delalloc_lock;
	u64 delalloc_bytes;

	/* data_alloc_cluster is only used in ssd mode */
	struct btrfs_free_cluster data_alloc_cluster;

	/* all metadata allocations go through this cluster */
	struct btrfs_free_cluster meta_alloc_cluster;

	/* auto defrag inodes go here */
	spinlock_t defrag_inodes_lock;
	struct rb_root defrag_inodes;
	atomic_t defrag_running;

	spinlock_t ref_cache_lock;
	u64 total_ref_cache_size;

	u64 avail_data_alloc_bits;
	u64 avail_metadata_alloc_bits;
	u64 avail_system_alloc_bits;
	u64 data_alloc_profile;
	u64 metadata_alloc_profile;
	u64 system_alloc_profile;

	unsigned data_chunk_allocations;
	unsigned metadata_ratio;

	void *bdev_holder;

	/* private scrub information */
	struct mutex scrub_lock;
	atomic_t scrubs_running;
	atomic_t scrub_pause_req;
	atomic_t scrubs_paused;
	atomic_t scrub_cancel_req;
	wait_queue_head_t scrub_pause_wait;
	struct rw_semaphore scrub_super_lock;
	int scrub_workers_refcnt;
	struct btrfs_workers scrub_workers;

	/* filesystem state */
	u64 fs_state;

	struct btrfs_delayed_root *delayed_root;

<<<<<<< HEAD
	/* next backup root to be overwritten */
	int backup_root_index;
=======
	/* readahead tree */
	spinlock_t reada_lock;
	struct radix_tree_root reada_tree;
>>>>>>> 7a26285e
};

/*
 * in ram representation of the tree.  extent_root is used for all allocations
 * and for the extent tree extent_root root.
 */
struct btrfs_root {
	struct extent_buffer *node;

	struct extent_buffer *commit_root;
	struct btrfs_root *log_root;
	struct btrfs_root *reloc_root;

	struct btrfs_root_item root_item;
	struct btrfs_key root_key;
	struct btrfs_fs_info *fs_info;
	struct extent_io_tree dirty_log_pages;

	struct kobject root_kobj;
	struct completion kobj_unregister;
	struct mutex objectid_mutex;

	spinlock_t accounting_lock;
	struct btrfs_block_rsv *block_rsv;

	/* free ino cache stuff */
	struct mutex fs_commit_mutex;
	struct btrfs_free_space_ctl *free_ino_ctl;
	enum btrfs_caching_type cached;
	spinlock_t cache_lock;
	wait_queue_head_t cache_wait;
	struct btrfs_free_space_ctl *free_ino_pinned;
	u64 cache_progress;
	struct inode *cache_inode;

	struct mutex log_mutex;
	wait_queue_head_t log_writer_wait;
	wait_queue_head_t log_commit_wait[2];
	atomic_t log_writers;
	atomic_t log_commit[2];
	unsigned long log_transid;
	unsigned long last_log_commit;
	unsigned long log_batch;
	pid_t log_start_pid;
	bool log_multiple_pids;

	u64 objectid;
	u64 last_trans;

	/* data allocations are done in sectorsize units */
	u32 sectorsize;

	/* node allocations are done in nodesize units */
	u32 nodesize;

	/* leaf allocations are done in leafsize units */
	u32 leafsize;

	u32 stripesize;

	u32 type;

	u64 highest_objectid;

	/* btrfs_record_root_in_trans is a multi-step process,
	 * and it can race with the balancing code.   But the
	 * race is very small, and only the first time the root
	 * is added to each transaction.  So in_trans_setup
	 * is used to tell us when more checks are required
	 */
	unsigned long in_trans_setup;
	int ref_cows;
	int track_dirty;
	int in_radix;

	u64 defrag_trans_start;
	struct btrfs_key defrag_progress;
	struct btrfs_key defrag_max;
	int defrag_running;
	char *name;

	/* the dirty list is only used by non-reference counted roots */
	struct list_head dirty_list;

	struct list_head root_list;

	spinlock_t orphan_lock;
	struct list_head orphan_list;
	struct btrfs_block_rsv *orphan_block_rsv;
	int orphan_item_inserted;
	int orphan_cleanup_state;

	spinlock_t inode_lock;
	/* red-black tree that keeps track of in-memory inodes */
	struct rb_root inode_tree;

	/*
	 * radix tree that keeps track of delayed nodes of every inode,
	 * protected by inode_lock
	 */
	struct radix_tree_root delayed_nodes_tree;
	/*
	 * right now this just gets used so that a root has its own devid
	 * for stat.  It may be used for more later
	 */
	dev_t anon_dev;
};

struct btrfs_ioctl_defrag_range_args {
	/* start of the defrag operation */
	__u64 start;

	/* number of bytes to defrag, use (u64)-1 to say all */
	__u64 len;

	/*
	 * flags for the operation, which can include turning
	 * on compression for this one defrag
	 */
	__u64 flags;

	/*
	 * any extent bigger than this will be considered
	 * already defragged.  Use 0 to take the kernel default
	 * Use 1 to say every single extent must be rewritten
	 */
	__u32 extent_thresh;

	/*
	 * which compression method to use if turning on compression
	 * for this defrag operation.  If unspecified, zlib will
	 * be used
	 */
	__u32 compress_type;

	/* spare for later */
	__u32 unused[4];
};


/*
 * inode items have the data typically returned from stat and store other
 * info about object characteristics.  There is one for every file and dir in
 * the FS
 */
#define BTRFS_INODE_ITEM_KEY		1
#define BTRFS_INODE_REF_KEY		12
#define BTRFS_XATTR_ITEM_KEY		24
#define BTRFS_ORPHAN_ITEM_KEY		48
/* reserve 2-15 close to the inode for later flexibility */

/*
 * dir items are the name -> inode pointers in a directory.  There is one
 * for every name in a directory.
 */
#define BTRFS_DIR_LOG_ITEM_KEY  60
#define BTRFS_DIR_LOG_INDEX_KEY 72
#define BTRFS_DIR_ITEM_KEY	84
#define BTRFS_DIR_INDEX_KEY	96
/*
 * extent data is for file data
 */
#define BTRFS_EXTENT_DATA_KEY	108

/*
 * extent csums are stored in a separate tree and hold csums for
 * an entire extent on disk.
 */
#define BTRFS_EXTENT_CSUM_KEY	128

/*
 * root items point to tree roots.  They are typically in the root
 * tree used by the super block to find all the other trees
 */
#define BTRFS_ROOT_ITEM_KEY	132

/*
 * root backrefs tie subvols and snapshots to the directory entries that
 * reference them
 */
#define BTRFS_ROOT_BACKREF_KEY	144

/*
 * root refs make a fast index for listing all of the snapshots and
 * subvolumes referenced by a given root.  They point directly to the
 * directory item in the root that references the subvol
 */
#define BTRFS_ROOT_REF_KEY	156

/*
 * extent items are in the extent map tree.  These record which blocks
 * are used, and how many references there are to each block
 */
#define BTRFS_EXTENT_ITEM_KEY	168

#define BTRFS_TREE_BLOCK_REF_KEY	176

#define BTRFS_EXTENT_DATA_REF_KEY	178

#define BTRFS_EXTENT_REF_V0_KEY		180

#define BTRFS_SHARED_BLOCK_REF_KEY	182

#define BTRFS_SHARED_DATA_REF_KEY	184

/*
 * block groups give us hints into the extent allocation trees.  Which
 * blocks are free etc etc
 */
#define BTRFS_BLOCK_GROUP_ITEM_KEY 192

#define BTRFS_DEV_EXTENT_KEY	204
#define BTRFS_DEV_ITEM_KEY	216
#define BTRFS_CHUNK_ITEM_KEY	228

/*
 * string items are for debugging.  They just store a short string of
 * data in the FS
 */
#define BTRFS_STRING_ITEM_KEY	253

/*
 * Flags for mount options.
 *
 * Note: don't forget to add new options to btrfs_show_options()
 */
#define BTRFS_MOUNT_NODATASUM		(1 << 0)
#define BTRFS_MOUNT_NODATACOW		(1 << 1)
#define BTRFS_MOUNT_NOBARRIER		(1 << 2)
#define BTRFS_MOUNT_SSD			(1 << 3)
#define BTRFS_MOUNT_DEGRADED		(1 << 4)
#define BTRFS_MOUNT_COMPRESS		(1 << 5)
#define BTRFS_MOUNT_NOTREELOG           (1 << 6)
#define BTRFS_MOUNT_FLUSHONCOMMIT       (1 << 7)
#define BTRFS_MOUNT_SSD_SPREAD		(1 << 8)
#define BTRFS_MOUNT_NOSSD		(1 << 9)
#define BTRFS_MOUNT_DISCARD		(1 << 10)
#define BTRFS_MOUNT_FORCE_COMPRESS      (1 << 11)
#define BTRFS_MOUNT_SPACE_CACHE		(1 << 12)
#define BTRFS_MOUNT_CLEAR_CACHE		(1 << 13)
#define BTRFS_MOUNT_USER_SUBVOL_RM_ALLOWED (1 << 14)
#define BTRFS_MOUNT_ENOSPC_DEBUG	 (1 << 15)
#define BTRFS_MOUNT_AUTO_DEFRAG		(1 << 16)
#define BTRFS_MOUNT_INODE_MAP_CACHE	(1 << 17)
#define BTRFS_MOUNT_RECOVERY		(1 << 18)

#define btrfs_clear_opt(o, opt)		((o) &= ~BTRFS_MOUNT_##opt)
#define btrfs_set_opt(o, opt)		((o) |= BTRFS_MOUNT_##opt)
#define btrfs_test_opt(root, opt)	((root)->fs_info->mount_opt & \
					 BTRFS_MOUNT_##opt)
/*
 * Inode flags
 */
#define BTRFS_INODE_NODATASUM		(1 << 0)
#define BTRFS_INODE_NODATACOW		(1 << 1)
#define BTRFS_INODE_READONLY		(1 << 2)
#define BTRFS_INODE_NOCOMPRESS		(1 << 3)
#define BTRFS_INODE_PREALLOC		(1 << 4)
#define BTRFS_INODE_SYNC		(1 << 5)
#define BTRFS_INODE_IMMUTABLE		(1 << 6)
#define BTRFS_INODE_APPEND		(1 << 7)
#define BTRFS_INODE_NODUMP		(1 << 8)
#define BTRFS_INODE_NOATIME		(1 << 9)
#define BTRFS_INODE_DIRSYNC		(1 << 10)
#define BTRFS_INODE_COMPRESS		(1 << 11)

#define BTRFS_INODE_ROOT_ITEM_INIT	(1 << 31)

/* some macros to generate set/get funcs for the struct fields.  This
 * assumes there is a lefoo_to_cpu for every type, so lets make a simple
 * one for u8:
 */
#define le8_to_cpu(v) (v)
#define cpu_to_le8(v) (v)
#define __le8 u8

#define read_eb_member(eb, ptr, type, member, result) (			\
	read_extent_buffer(eb, (char *)(result),			\
			   ((unsigned long)(ptr)) +			\
			    offsetof(type, member),			\
			   sizeof(((type *)0)->member)))

#define write_eb_member(eb, ptr, type, member, result) (		\
	write_extent_buffer(eb, (char *)(result),			\
			   ((unsigned long)(ptr)) +			\
			    offsetof(type, member),			\
			   sizeof(((type *)0)->member)))

#ifndef BTRFS_SETGET_FUNCS
#define BTRFS_SETGET_FUNCS(name, type, member, bits)			\
u##bits btrfs_##name(struct extent_buffer *eb, type *s);		\
void btrfs_set_##name(struct extent_buffer *eb, type *s, u##bits val);
#endif

#define BTRFS_SETGET_HEADER_FUNCS(name, type, member, bits)		\
static inline u##bits btrfs_##name(struct extent_buffer *eb)		\
{									\
	type *p = page_address(eb->first_page);				\
	u##bits res = le##bits##_to_cpu(p->member);			\
	return res;							\
}									\
static inline void btrfs_set_##name(struct extent_buffer *eb,		\
				    u##bits val)			\
{									\
	type *p = page_address(eb->first_page);				\
	p->member = cpu_to_le##bits(val);				\
}

#define BTRFS_SETGET_STACK_FUNCS(name, type, member, bits)		\
static inline u##bits btrfs_##name(type *s)				\
{									\
	return le##bits##_to_cpu(s->member);				\
}									\
static inline void btrfs_set_##name(type *s, u##bits val)		\
{									\
	s->member = cpu_to_le##bits(val);				\
}

BTRFS_SETGET_FUNCS(device_type, struct btrfs_dev_item, type, 64);
BTRFS_SETGET_FUNCS(device_total_bytes, struct btrfs_dev_item, total_bytes, 64);
BTRFS_SETGET_FUNCS(device_bytes_used, struct btrfs_dev_item, bytes_used, 64);
BTRFS_SETGET_FUNCS(device_io_align, struct btrfs_dev_item, io_align, 32);
BTRFS_SETGET_FUNCS(device_io_width, struct btrfs_dev_item, io_width, 32);
BTRFS_SETGET_FUNCS(device_start_offset, struct btrfs_dev_item,
		   start_offset, 64);
BTRFS_SETGET_FUNCS(device_sector_size, struct btrfs_dev_item, sector_size, 32);
BTRFS_SETGET_FUNCS(device_id, struct btrfs_dev_item, devid, 64);
BTRFS_SETGET_FUNCS(device_group, struct btrfs_dev_item, dev_group, 32);
BTRFS_SETGET_FUNCS(device_seek_speed, struct btrfs_dev_item, seek_speed, 8);
BTRFS_SETGET_FUNCS(device_bandwidth, struct btrfs_dev_item, bandwidth, 8);
BTRFS_SETGET_FUNCS(device_generation, struct btrfs_dev_item, generation, 64);

BTRFS_SETGET_STACK_FUNCS(stack_device_type, struct btrfs_dev_item, type, 64);
BTRFS_SETGET_STACK_FUNCS(stack_device_total_bytes, struct btrfs_dev_item,
			 total_bytes, 64);
BTRFS_SETGET_STACK_FUNCS(stack_device_bytes_used, struct btrfs_dev_item,
			 bytes_used, 64);
BTRFS_SETGET_STACK_FUNCS(stack_device_io_align, struct btrfs_dev_item,
			 io_align, 32);
BTRFS_SETGET_STACK_FUNCS(stack_device_io_width, struct btrfs_dev_item,
			 io_width, 32);
BTRFS_SETGET_STACK_FUNCS(stack_device_sector_size, struct btrfs_dev_item,
			 sector_size, 32);
BTRFS_SETGET_STACK_FUNCS(stack_device_id, struct btrfs_dev_item, devid, 64);
BTRFS_SETGET_STACK_FUNCS(stack_device_group, struct btrfs_dev_item,
			 dev_group, 32);
BTRFS_SETGET_STACK_FUNCS(stack_device_seek_speed, struct btrfs_dev_item,
			 seek_speed, 8);
BTRFS_SETGET_STACK_FUNCS(stack_device_bandwidth, struct btrfs_dev_item,
			 bandwidth, 8);
BTRFS_SETGET_STACK_FUNCS(stack_device_generation, struct btrfs_dev_item,
			 generation, 64);

static inline char *btrfs_device_uuid(struct btrfs_dev_item *d)
{
	return (char *)d + offsetof(struct btrfs_dev_item, uuid);
}

static inline char *btrfs_device_fsid(struct btrfs_dev_item *d)
{
	return (char *)d + offsetof(struct btrfs_dev_item, fsid);
}

BTRFS_SETGET_FUNCS(chunk_length, struct btrfs_chunk, length, 64);
BTRFS_SETGET_FUNCS(chunk_owner, struct btrfs_chunk, owner, 64);
BTRFS_SETGET_FUNCS(chunk_stripe_len, struct btrfs_chunk, stripe_len, 64);
BTRFS_SETGET_FUNCS(chunk_io_align, struct btrfs_chunk, io_align, 32);
BTRFS_SETGET_FUNCS(chunk_io_width, struct btrfs_chunk, io_width, 32);
BTRFS_SETGET_FUNCS(chunk_sector_size, struct btrfs_chunk, sector_size, 32);
BTRFS_SETGET_FUNCS(chunk_type, struct btrfs_chunk, type, 64);
BTRFS_SETGET_FUNCS(chunk_num_stripes, struct btrfs_chunk, num_stripes, 16);
BTRFS_SETGET_FUNCS(chunk_sub_stripes, struct btrfs_chunk, sub_stripes, 16);
BTRFS_SETGET_FUNCS(stripe_devid, struct btrfs_stripe, devid, 64);
BTRFS_SETGET_FUNCS(stripe_offset, struct btrfs_stripe, offset, 64);

static inline char *btrfs_stripe_dev_uuid(struct btrfs_stripe *s)
{
	return (char *)s + offsetof(struct btrfs_stripe, dev_uuid);
}

BTRFS_SETGET_STACK_FUNCS(stack_chunk_length, struct btrfs_chunk, length, 64);
BTRFS_SETGET_STACK_FUNCS(stack_chunk_owner, struct btrfs_chunk, owner, 64);
BTRFS_SETGET_STACK_FUNCS(stack_chunk_stripe_len, struct btrfs_chunk,
			 stripe_len, 64);
BTRFS_SETGET_STACK_FUNCS(stack_chunk_io_align, struct btrfs_chunk,
			 io_align, 32);
BTRFS_SETGET_STACK_FUNCS(stack_chunk_io_width, struct btrfs_chunk,
			 io_width, 32);
BTRFS_SETGET_STACK_FUNCS(stack_chunk_sector_size, struct btrfs_chunk,
			 sector_size, 32);
BTRFS_SETGET_STACK_FUNCS(stack_chunk_type, struct btrfs_chunk, type, 64);
BTRFS_SETGET_STACK_FUNCS(stack_chunk_num_stripes, struct btrfs_chunk,
			 num_stripes, 16);
BTRFS_SETGET_STACK_FUNCS(stack_chunk_sub_stripes, struct btrfs_chunk,
			 sub_stripes, 16);
BTRFS_SETGET_STACK_FUNCS(stack_stripe_devid, struct btrfs_stripe, devid, 64);
BTRFS_SETGET_STACK_FUNCS(stack_stripe_offset, struct btrfs_stripe, offset, 64);

static inline struct btrfs_stripe *btrfs_stripe_nr(struct btrfs_chunk *c,
						   int nr)
{
	unsigned long offset = (unsigned long)c;
	offset += offsetof(struct btrfs_chunk, stripe);
	offset += nr * sizeof(struct btrfs_stripe);
	return (struct btrfs_stripe *)offset;
}

static inline char *btrfs_stripe_dev_uuid_nr(struct btrfs_chunk *c, int nr)
{
	return btrfs_stripe_dev_uuid(btrfs_stripe_nr(c, nr));
}

static inline u64 btrfs_stripe_offset_nr(struct extent_buffer *eb,
					 struct btrfs_chunk *c, int nr)
{
	return btrfs_stripe_offset(eb, btrfs_stripe_nr(c, nr));
}

static inline u64 btrfs_stripe_devid_nr(struct extent_buffer *eb,
					 struct btrfs_chunk *c, int nr)
{
	return btrfs_stripe_devid(eb, btrfs_stripe_nr(c, nr));
}

/* struct btrfs_block_group_item */
BTRFS_SETGET_STACK_FUNCS(block_group_used, struct btrfs_block_group_item,
			 used, 64);
BTRFS_SETGET_FUNCS(disk_block_group_used, struct btrfs_block_group_item,
			 used, 64);
BTRFS_SETGET_STACK_FUNCS(block_group_chunk_objectid,
			struct btrfs_block_group_item, chunk_objectid, 64);

BTRFS_SETGET_FUNCS(disk_block_group_chunk_objectid,
		   struct btrfs_block_group_item, chunk_objectid, 64);
BTRFS_SETGET_FUNCS(disk_block_group_flags,
		   struct btrfs_block_group_item, flags, 64);
BTRFS_SETGET_STACK_FUNCS(block_group_flags,
			struct btrfs_block_group_item, flags, 64);

/* struct btrfs_inode_ref */
BTRFS_SETGET_FUNCS(inode_ref_name_len, struct btrfs_inode_ref, name_len, 16);
BTRFS_SETGET_FUNCS(inode_ref_index, struct btrfs_inode_ref, index, 64);

/* struct btrfs_inode_item */
BTRFS_SETGET_FUNCS(inode_generation, struct btrfs_inode_item, generation, 64);
BTRFS_SETGET_FUNCS(inode_sequence, struct btrfs_inode_item, sequence, 64);
BTRFS_SETGET_FUNCS(inode_transid, struct btrfs_inode_item, transid, 64);
BTRFS_SETGET_FUNCS(inode_size, struct btrfs_inode_item, size, 64);
BTRFS_SETGET_FUNCS(inode_nbytes, struct btrfs_inode_item, nbytes, 64);
BTRFS_SETGET_FUNCS(inode_block_group, struct btrfs_inode_item, block_group, 64);
BTRFS_SETGET_FUNCS(inode_nlink, struct btrfs_inode_item, nlink, 32);
BTRFS_SETGET_FUNCS(inode_uid, struct btrfs_inode_item, uid, 32);
BTRFS_SETGET_FUNCS(inode_gid, struct btrfs_inode_item, gid, 32);
BTRFS_SETGET_FUNCS(inode_mode, struct btrfs_inode_item, mode, 32);
BTRFS_SETGET_FUNCS(inode_rdev, struct btrfs_inode_item, rdev, 64);
BTRFS_SETGET_FUNCS(inode_flags, struct btrfs_inode_item, flags, 64);

static inline struct btrfs_timespec *
btrfs_inode_atime(struct btrfs_inode_item *inode_item)
{
	unsigned long ptr = (unsigned long)inode_item;
	ptr += offsetof(struct btrfs_inode_item, atime);
	return (struct btrfs_timespec *)ptr;
}

static inline struct btrfs_timespec *
btrfs_inode_mtime(struct btrfs_inode_item *inode_item)
{
	unsigned long ptr = (unsigned long)inode_item;
	ptr += offsetof(struct btrfs_inode_item, mtime);
	return (struct btrfs_timespec *)ptr;
}

static inline struct btrfs_timespec *
btrfs_inode_ctime(struct btrfs_inode_item *inode_item)
{
	unsigned long ptr = (unsigned long)inode_item;
	ptr += offsetof(struct btrfs_inode_item, ctime);
	return (struct btrfs_timespec *)ptr;
}

BTRFS_SETGET_FUNCS(timespec_sec, struct btrfs_timespec, sec, 64);
BTRFS_SETGET_FUNCS(timespec_nsec, struct btrfs_timespec, nsec, 32);

/* struct btrfs_dev_extent */
BTRFS_SETGET_FUNCS(dev_extent_chunk_tree, struct btrfs_dev_extent,
		   chunk_tree, 64);
BTRFS_SETGET_FUNCS(dev_extent_chunk_objectid, struct btrfs_dev_extent,
		   chunk_objectid, 64);
BTRFS_SETGET_FUNCS(dev_extent_chunk_offset, struct btrfs_dev_extent,
		   chunk_offset, 64);
BTRFS_SETGET_FUNCS(dev_extent_length, struct btrfs_dev_extent, length, 64);

static inline u8 *btrfs_dev_extent_chunk_tree_uuid(struct btrfs_dev_extent *dev)
{
	unsigned long ptr = offsetof(struct btrfs_dev_extent, chunk_tree_uuid);
	return (u8 *)((unsigned long)dev + ptr);
}

BTRFS_SETGET_FUNCS(extent_refs, struct btrfs_extent_item, refs, 64);
BTRFS_SETGET_FUNCS(extent_generation, struct btrfs_extent_item,
		   generation, 64);
BTRFS_SETGET_FUNCS(extent_flags, struct btrfs_extent_item, flags, 64);

BTRFS_SETGET_FUNCS(extent_refs_v0, struct btrfs_extent_item_v0, refs, 32);


BTRFS_SETGET_FUNCS(tree_block_level, struct btrfs_tree_block_info, level, 8);

static inline void btrfs_tree_block_key(struct extent_buffer *eb,
					struct btrfs_tree_block_info *item,
					struct btrfs_disk_key *key)
{
	read_eb_member(eb, item, struct btrfs_tree_block_info, key, key);
}

static inline void btrfs_set_tree_block_key(struct extent_buffer *eb,
					    struct btrfs_tree_block_info *item,
					    struct btrfs_disk_key *key)
{
	write_eb_member(eb, item, struct btrfs_tree_block_info, key, key);
}

BTRFS_SETGET_FUNCS(extent_data_ref_root, struct btrfs_extent_data_ref,
		   root, 64);
BTRFS_SETGET_FUNCS(extent_data_ref_objectid, struct btrfs_extent_data_ref,
		   objectid, 64);
BTRFS_SETGET_FUNCS(extent_data_ref_offset, struct btrfs_extent_data_ref,
		   offset, 64);
BTRFS_SETGET_FUNCS(extent_data_ref_count, struct btrfs_extent_data_ref,
		   count, 32);

BTRFS_SETGET_FUNCS(shared_data_ref_count, struct btrfs_shared_data_ref,
		   count, 32);

BTRFS_SETGET_FUNCS(extent_inline_ref_type, struct btrfs_extent_inline_ref,
		   type, 8);
BTRFS_SETGET_FUNCS(extent_inline_ref_offset, struct btrfs_extent_inline_ref,
		   offset, 64);

static inline u32 btrfs_extent_inline_ref_size(int type)
{
	if (type == BTRFS_TREE_BLOCK_REF_KEY ||
	    type == BTRFS_SHARED_BLOCK_REF_KEY)
		return sizeof(struct btrfs_extent_inline_ref);
	if (type == BTRFS_SHARED_DATA_REF_KEY)
		return sizeof(struct btrfs_shared_data_ref) +
		       sizeof(struct btrfs_extent_inline_ref);
	if (type == BTRFS_EXTENT_DATA_REF_KEY)
		return sizeof(struct btrfs_extent_data_ref) +
		       offsetof(struct btrfs_extent_inline_ref, offset);
	BUG();
	return 0;
}

BTRFS_SETGET_FUNCS(ref_root_v0, struct btrfs_extent_ref_v0, root, 64);
BTRFS_SETGET_FUNCS(ref_generation_v0, struct btrfs_extent_ref_v0,
		   generation, 64);
BTRFS_SETGET_FUNCS(ref_objectid_v0, struct btrfs_extent_ref_v0, objectid, 64);
BTRFS_SETGET_FUNCS(ref_count_v0, struct btrfs_extent_ref_v0, count, 32);

/* struct btrfs_node */
BTRFS_SETGET_FUNCS(key_blockptr, struct btrfs_key_ptr, blockptr, 64);
BTRFS_SETGET_FUNCS(key_generation, struct btrfs_key_ptr, generation, 64);

static inline u64 btrfs_node_blockptr(struct extent_buffer *eb, int nr)
{
	unsigned long ptr;
	ptr = offsetof(struct btrfs_node, ptrs) +
		sizeof(struct btrfs_key_ptr) * nr;
	return btrfs_key_blockptr(eb, (struct btrfs_key_ptr *)ptr);
}

static inline void btrfs_set_node_blockptr(struct extent_buffer *eb,
					   int nr, u64 val)
{
	unsigned long ptr;
	ptr = offsetof(struct btrfs_node, ptrs) +
		sizeof(struct btrfs_key_ptr) * nr;
	btrfs_set_key_blockptr(eb, (struct btrfs_key_ptr *)ptr, val);
}

static inline u64 btrfs_node_ptr_generation(struct extent_buffer *eb, int nr)
{
	unsigned long ptr;
	ptr = offsetof(struct btrfs_node, ptrs) +
		sizeof(struct btrfs_key_ptr) * nr;
	return btrfs_key_generation(eb, (struct btrfs_key_ptr *)ptr);
}

static inline void btrfs_set_node_ptr_generation(struct extent_buffer *eb,
						 int nr, u64 val)
{
	unsigned long ptr;
	ptr = offsetof(struct btrfs_node, ptrs) +
		sizeof(struct btrfs_key_ptr) * nr;
	btrfs_set_key_generation(eb, (struct btrfs_key_ptr *)ptr, val);
}

static inline unsigned long btrfs_node_key_ptr_offset(int nr)
{
	return offsetof(struct btrfs_node, ptrs) +
		sizeof(struct btrfs_key_ptr) * nr;
}

void btrfs_node_key(struct extent_buffer *eb,
		    struct btrfs_disk_key *disk_key, int nr);

static inline void btrfs_set_node_key(struct extent_buffer *eb,
				      struct btrfs_disk_key *disk_key, int nr)
{
	unsigned long ptr;
	ptr = btrfs_node_key_ptr_offset(nr);
	write_eb_member(eb, (struct btrfs_key_ptr *)ptr,
		       struct btrfs_key_ptr, key, disk_key);
}

/* struct btrfs_item */
BTRFS_SETGET_FUNCS(item_offset, struct btrfs_item, offset, 32);
BTRFS_SETGET_FUNCS(item_size, struct btrfs_item, size, 32);

static inline unsigned long btrfs_item_nr_offset(int nr)
{
	return offsetof(struct btrfs_leaf, items) +
		sizeof(struct btrfs_item) * nr;
}

static inline struct btrfs_item *btrfs_item_nr(struct extent_buffer *eb,
					       int nr)
{
	return (struct btrfs_item *)btrfs_item_nr_offset(nr);
}

static inline u32 btrfs_item_end(struct extent_buffer *eb,
				 struct btrfs_item *item)
{
	return btrfs_item_offset(eb, item) + btrfs_item_size(eb, item);
}

static inline u32 btrfs_item_end_nr(struct extent_buffer *eb, int nr)
{
	return btrfs_item_end(eb, btrfs_item_nr(eb, nr));
}

static inline u32 btrfs_item_offset_nr(struct extent_buffer *eb, int nr)
{
	return btrfs_item_offset(eb, btrfs_item_nr(eb, nr));
}

static inline u32 btrfs_item_size_nr(struct extent_buffer *eb, int nr)
{
	return btrfs_item_size(eb, btrfs_item_nr(eb, nr));
}

static inline void btrfs_item_key(struct extent_buffer *eb,
			   struct btrfs_disk_key *disk_key, int nr)
{
	struct btrfs_item *item = btrfs_item_nr(eb, nr);
	read_eb_member(eb, item, struct btrfs_item, key, disk_key);
}

static inline void btrfs_set_item_key(struct extent_buffer *eb,
			       struct btrfs_disk_key *disk_key, int nr)
{
	struct btrfs_item *item = btrfs_item_nr(eb, nr);
	write_eb_member(eb, item, struct btrfs_item, key, disk_key);
}

BTRFS_SETGET_FUNCS(dir_log_end, struct btrfs_dir_log_item, end, 64);

/*
 * struct btrfs_root_ref
 */
BTRFS_SETGET_FUNCS(root_ref_dirid, struct btrfs_root_ref, dirid, 64);
BTRFS_SETGET_FUNCS(root_ref_sequence, struct btrfs_root_ref, sequence, 64);
BTRFS_SETGET_FUNCS(root_ref_name_len, struct btrfs_root_ref, name_len, 16);

/* struct btrfs_dir_item */
BTRFS_SETGET_FUNCS(dir_data_len, struct btrfs_dir_item, data_len, 16);
BTRFS_SETGET_FUNCS(dir_type, struct btrfs_dir_item, type, 8);
BTRFS_SETGET_FUNCS(dir_name_len, struct btrfs_dir_item, name_len, 16);
BTRFS_SETGET_FUNCS(dir_transid, struct btrfs_dir_item, transid, 64);

static inline void btrfs_dir_item_key(struct extent_buffer *eb,
				      struct btrfs_dir_item *item,
				      struct btrfs_disk_key *key)
{
	read_eb_member(eb, item, struct btrfs_dir_item, location, key);
}

static inline void btrfs_set_dir_item_key(struct extent_buffer *eb,
					  struct btrfs_dir_item *item,
					  struct btrfs_disk_key *key)
{
	write_eb_member(eb, item, struct btrfs_dir_item, location, key);
}

BTRFS_SETGET_FUNCS(free_space_entries, struct btrfs_free_space_header,
		   num_entries, 64);
BTRFS_SETGET_FUNCS(free_space_bitmaps, struct btrfs_free_space_header,
		   num_bitmaps, 64);
BTRFS_SETGET_FUNCS(free_space_generation, struct btrfs_free_space_header,
		   generation, 64);

static inline void btrfs_free_space_key(struct extent_buffer *eb,
					struct btrfs_free_space_header *h,
					struct btrfs_disk_key *key)
{
	read_eb_member(eb, h, struct btrfs_free_space_header, location, key);
}

static inline void btrfs_set_free_space_key(struct extent_buffer *eb,
					    struct btrfs_free_space_header *h,
					    struct btrfs_disk_key *key)
{
	write_eb_member(eb, h, struct btrfs_free_space_header, location, key);
}

/* struct btrfs_disk_key */
BTRFS_SETGET_STACK_FUNCS(disk_key_objectid, struct btrfs_disk_key,
			 objectid, 64);
BTRFS_SETGET_STACK_FUNCS(disk_key_offset, struct btrfs_disk_key, offset, 64);
BTRFS_SETGET_STACK_FUNCS(disk_key_type, struct btrfs_disk_key, type, 8);

static inline void btrfs_disk_key_to_cpu(struct btrfs_key *cpu,
					 struct btrfs_disk_key *disk)
{
	cpu->offset = le64_to_cpu(disk->offset);
	cpu->type = disk->type;
	cpu->objectid = le64_to_cpu(disk->objectid);
}

static inline void btrfs_cpu_key_to_disk(struct btrfs_disk_key *disk,
					 struct btrfs_key *cpu)
{
	disk->offset = cpu_to_le64(cpu->offset);
	disk->type = cpu->type;
	disk->objectid = cpu_to_le64(cpu->objectid);
}

static inline void btrfs_node_key_to_cpu(struct extent_buffer *eb,
				  struct btrfs_key *key, int nr)
{
	struct btrfs_disk_key disk_key;
	btrfs_node_key(eb, &disk_key, nr);
	btrfs_disk_key_to_cpu(key, &disk_key);
}

static inline void btrfs_item_key_to_cpu(struct extent_buffer *eb,
				  struct btrfs_key *key, int nr)
{
	struct btrfs_disk_key disk_key;
	btrfs_item_key(eb, &disk_key, nr);
	btrfs_disk_key_to_cpu(key, &disk_key);
}

static inline void btrfs_dir_item_key_to_cpu(struct extent_buffer *eb,
				      struct btrfs_dir_item *item,
				      struct btrfs_key *key)
{
	struct btrfs_disk_key disk_key;
	btrfs_dir_item_key(eb, item, &disk_key);
	btrfs_disk_key_to_cpu(key, &disk_key);
}


static inline u8 btrfs_key_type(struct btrfs_key *key)
{
	return key->type;
}

static inline void btrfs_set_key_type(struct btrfs_key *key, u8 val)
{
	key->type = val;
}

/* struct btrfs_header */
BTRFS_SETGET_HEADER_FUNCS(header_bytenr, struct btrfs_header, bytenr, 64);
BTRFS_SETGET_HEADER_FUNCS(header_generation, struct btrfs_header,
			  generation, 64);
BTRFS_SETGET_HEADER_FUNCS(header_owner, struct btrfs_header, owner, 64);
BTRFS_SETGET_HEADER_FUNCS(header_nritems, struct btrfs_header, nritems, 32);
BTRFS_SETGET_HEADER_FUNCS(header_flags, struct btrfs_header, flags, 64);
BTRFS_SETGET_HEADER_FUNCS(header_level, struct btrfs_header, level, 8);

static inline int btrfs_header_flag(struct extent_buffer *eb, u64 flag)
{
	return (btrfs_header_flags(eb) & flag) == flag;
}

static inline int btrfs_set_header_flag(struct extent_buffer *eb, u64 flag)
{
	u64 flags = btrfs_header_flags(eb);
	btrfs_set_header_flags(eb, flags | flag);
	return (flags & flag) == flag;
}

static inline int btrfs_clear_header_flag(struct extent_buffer *eb, u64 flag)
{
	u64 flags = btrfs_header_flags(eb);
	btrfs_set_header_flags(eb, flags & ~flag);
	return (flags & flag) == flag;
}

static inline int btrfs_header_backref_rev(struct extent_buffer *eb)
{
	u64 flags = btrfs_header_flags(eb);
	return flags >> BTRFS_BACKREF_REV_SHIFT;
}

static inline void btrfs_set_header_backref_rev(struct extent_buffer *eb,
						int rev)
{
	u64 flags = btrfs_header_flags(eb);
	flags &= ~BTRFS_BACKREF_REV_MASK;
	flags |= (u64)rev << BTRFS_BACKREF_REV_SHIFT;
	btrfs_set_header_flags(eb, flags);
}

static inline u8 *btrfs_header_fsid(struct extent_buffer *eb)
{
	unsigned long ptr = offsetof(struct btrfs_header, fsid);
	return (u8 *)ptr;
}

static inline u8 *btrfs_header_chunk_tree_uuid(struct extent_buffer *eb)
{
	unsigned long ptr = offsetof(struct btrfs_header, chunk_tree_uuid);
	return (u8 *)ptr;
}

static inline int btrfs_is_leaf(struct extent_buffer *eb)
{
	return btrfs_header_level(eb) == 0;
}

/* struct btrfs_root_item */
BTRFS_SETGET_FUNCS(disk_root_generation, struct btrfs_root_item,
		   generation, 64);
BTRFS_SETGET_FUNCS(disk_root_refs, struct btrfs_root_item, refs, 32);
BTRFS_SETGET_FUNCS(disk_root_bytenr, struct btrfs_root_item, bytenr, 64);
BTRFS_SETGET_FUNCS(disk_root_level, struct btrfs_root_item, level, 8);

BTRFS_SETGET_STACK_FUNCS(root_generation, struct btrfs_root_item,
			 generation, 64);
BTRFS_SETGET_STACK_FUNCS(root_bytenr, struct btrfs_root_item, bytenr, 64);
BTRFS_SETGET_STACK_FUNCS(root_level, struct btrfs_root_item, level, 8);
BTRFS_SETGET_STACK_FUNCS(root_dirid, struct btrfs_root_item, root_dirid, 64);
BTRFS_SETGET_STACK_FUNCS(root_refs, struct btrfs_root_item, refs, 32);
BTRFS_SETGET_STACK_FUNCS(root_flags, struct btrfs_root_item, flags, 64);
BTRFS_SETGET_STACK_FUNCS(root_used, struct btrfs_root_item, bytes_used, 64);
BTRFS_SETGET_STACK_FUNCS(root_limit, struct btrfs_root_item, byte_limit, 64);
BTRFS_SETGET_STACK_FUNCS(root_last_snapshot, struct btrfs_root_item,
			 last_snapshot, 64);

static inline bool btrfs_root_readonly(struct btrfs_root *root)
{
	return root->root_item.flags & BTRFS_ROOT_SUBVOL_RDONLY;
}

/* struct btrfs_root_backup */
BTRFS_SETGET_STACK_FUNCS(backup_tree_root, struct btrfs_root_backup,
		   tree_root, 64);
BTRFS_SETGET_STACK_FUNCS(backup_tree_root_gen, struct btrfs_root_backup,
		   tree_root_gen, 64);
BTRFS_SETGET_STACK_FUNCS(backup_tree_root_level, struct btrfs_root_backup,
		   tree_root_level, 8);

BTRFS_SETGET_STACK_FUNCS(backup_chunk_root, struct btrfs_root_backup,
		   chunk_root, 64);
BTRFS_SETGET_STACK_FUNCS(backup_chunk_root_gen, struct btrfs_root_backup,
		   chunk_root_gen, 64);
BTRFS_SETGET_STACK_FUNCS(backup_chunk_root_level, struct btrfs_root_backup,
		   chunk_root_level, 8);

BTRFS_SETGET_STACK_FUNCS(backup_extent_root, struct btrfs_root_backup,
		   extent_root, 64);
BTRFS_SETGET_STACK_FUNCS(backup_extent_root_gen, struct btrfs_root_backup,
		   extent_root_gen, 64);
BTRFS_SETGET_STACK_FUNCS(backup_extent_root_level, struct btrfs_root_backup,
		   extent_root_level, 8);

BTRFS_SETGET_STACK_FUNCS(backup_fs_root, struct btrfs_root_backup,
		   fs_root, 64);
BTRFS_SETGET_STACK_FUNCS(backup_fs_root_gen, struct btrfs_root_backup,
		   fs_root_gen, 64);
BTRFS_SETGET_STACK_FUNCS(backup_fs_root_level, struct btrfs_root_backup,
		   fs_root_level, 8);

BTRFS_SETGET_STACK_FUNCS(backup_dev_root, struct btrfs_root_backup,
		   dev_root, 64);
BTRFS_SETGET_STACK_FUNCS(backup_dev_root_gen, struct btrfs_root_backup,
		   dev_root_gen, 64);
BTRFS_SETGET_STACK_FUNCS(backup_dev_root_level, struct btrfs_root_backup,
		   dev_root_level, 8);

BTRFS_SETGET_STACK_FUNCS(backup_csum_root, struct btrfs_root_backup,
		   csum_root, 64);
BTRFS_SETGET_STACK_FUNCS(backup_csum_root_gen, struct btrfs_root_backup,
		   csum_root_gen, 64);
BTRFS_SETGET_STACK_FUNCS(backup_csum_root_level, struct btrfs_root_backup,
		   csum_root_level, 8);
BTRFS_SETGET_STACK_FUNCS(backup_total_bytes, struct btrfs_root_backup,
		   total_bytes, 64);
BTRFS_SETGET_STACK_FUNCS(backup_bytes_used, struct btrfs_root_backup,
		   bytes_used, 64);
BTRFS_SETGET_STACK_FUNCS(backup_num_devices, struct btrfs_root_backup,
		   num_devices, 64);

/* struct btrfs_super_block */

BTRFS_SETGET_STACK_FUNCS(super_bytenr, struct btrfs_super_block, bytenr, 64);
BTRFS_SETGET_STACK_FUNCS(super_flags, struct btrfs_super_block, flags, 64);
BTRFS_SETGET_STACK_FUNCS(super_generation, struct btrfs_super_block,
			 generation, 64);
BTRFS_SETGET_STACK_FUNCS(super_root, struct btrfs_super_block, root, 64);
BTRFS_SETGET_STACK_FUNCS(super_sys_array_size,
			 struct btrfs_super_block, sys_chunk_array_size, 32);
BTRFS_SETGET_STACK_FUNCS(super_chunk_root_generation,
			 struct btrfs_super_block, chunk_root_generation, 64);
BTRFS_SETGET_STACK_FUNCS(super_root_level, struct btrfs_super_block,
			 root_level, 8);
BTRFS_SETGET_STACK_FUNCS(super_chunk_root, struct btrfs_super_block,
			 chunk_root, 64);
BTRFS_SETGET_STACK_FUNCS(super_chunk_root_level, struct btrfs_super_block,
			 chunk_root_level, 8);
BTRFS_SETGET_STACK_FUNCS(super_log_root, struct btrfs_super_block,
			 log_root, 64);
BTRFS_SETGET_STACK_FUNCS(super_log_root_transid, struct btrfs_super_block,
			 log_root_transid, 64);
BTRFS_SETGET_STACK_FUNCS(super_log_root_level, struct btrfs_super_block,
			 log_root_level, 8);
BTRFS_SETGET_STACK_FUNCS(super_total_bytes, struct btrfs_super_block,
			 total_bytes, 64);
BTRFS_SETGET_STACK_FUNCS(super_bytes_used, struct btrfs_super_block,
			 bytes_used, 64);
BTRFS_SETGET_STACK_FUNCS(super_sectorsize, struct btrfs_super_block,
			 sectorsize, 32);
BTRFS_SETGET_STACK_FUNCS(super_nodesize, struct btrfs_super_block,
			 nodesize, 32);
BTRFS_SETGET_STACK_FUNCS(super_leafsize, struct btrfs_super_block,
			 leafsize, 32);
BTRFS_SETGET_STACK_FUNCS(super_stripesize, struct btrfs_super_block,
			 stripesize, 32);
BTRFS_SETGET_STACK_FUNCS(super_root_dir, struct btrfs_super_block,
			 root_dir_objectid, 64);
BTRFS_SETGET_STACK_FUNCS(super_num_devices, struct btrfs_super_block,
			 num_devices, 64);
BTRFS_SETGET_STACK_FUNCS(super_compat_flags, struct btrfs_super_block,
			 compat_flags, 64);
BTRFS_SETGET_STACK_FUNCS(super_compat_ro_flags, struct btrfs_super_block,
			 compat_ro_flags, 64);
BTRFS_SETGET_STACK_FUNCS(super_incompat_flags, struct btrfs_super_block,
			 incompat_flags, 64);
BTRFS_SETGET_STACK_FUNCS(super_csum_type, struct btrfs_super_block,
			 csum_type, 16);
BTRFS_SETGET_STACK_FUNCS(super_cache_generation, struct btrfs_super_block,
			 cache_generation, 64);

static inline int btrfs_super_csum_size(struct btrfs_super_block *s)
{
	int t = btrfs_super_csum_type(s);
	BUG_ON(t >= ARRAY_SIZE(btrfs_csum_sizes));
	return btrfs_csum_sizes[t];
}

static inline unsigned long btrfs_leaf_data(struct extent_buffer *l)
{
	return offsetof(struct btrfs_leaf, items);
}

/* struct btrfs_file_extent_item */
BTRFS_SETGET_FUNCS(file_extent_type, struct btrfs_file_extent_item, type, 8);

static inline unsigned long
btrfs_file_extent_inline_start(struct btrfs_file_extent_item *e)
{
	unsigned long offset = (unsigned long)e;
	offset += offsetof(struct btrfs_file_extent_item, disk_bytenr);
	return offset;
}

static inline u32 btrfs_file_extent_calc_inline_size(u32 datasize)
{
	return offsetof(struct btrfs_file_extent_item, disk_bytenr) + datasize;
}

BTRFS_SETGET_FUNCS(file_extent_disk_bytenr, struct btrfs_file_extent_item,
		   disk_bytenr, 64);
BTRFS_SETGET_FUNCS(file_extent_generation, struct btrfs_file_extent_item,
		   generation, 64);
BTRFS_SETGET_FUNCS(file_extent_disk_num_bytes, struct btrfs_file_extent_item,
		   disk_num_bytes, 64);
BTRFS_SETGET_FUNCS(file_extent_offset, struct btrfs_file_extent_item,
		  offset, 64);
BTRFS_SETGET_FUNCS(file_extent_num_bytes, struct btrfs_file_extent_item,
		   num_bytes, 64);
BTRFS_SETGET_FUNCS(file_extent_ram_bytes, struct btrfs_file_extent_item,
		   ram_bytes, 64);
BTRFS_SETGET_FUNCS(file_extent_compression, struct btrfs_file_extent_item,
		   compression, 8);
BTRFS_SETGET_FUNCS(file_extent_encryption, struct btrfs_file_extent_item,
		   encryption, 8);
BTRFS_SETGET_FUNCS(file_extent_other_encoding, struct btrfs_file_extent_item,
		   other_encoding, 16);

/* this returns the number of file bytes represented by the inline item.
 * If an item is compressed, this is the uncompressed size
 */
static inline u32 btrfs_file_extent_inline_len(struct extent_buffer *eb,
					       struct btrfs_file_extent_item *e)
{
	return btrfs_file_extent_ram_bytes(eb, e);
}

/*
 * this returns the number of bytes used by the item on disk, minus the
 * size of any extent headers.  If a file is compressed on disk, this is
 * the compressed size
 */
static inline u32 btrfs_file_extent_inline_item_len(struct extent_buffer *eb,
						    struct btrfs_item *e)
{
	unsigned long offset;
	offset = offsetof(struct btrfs_file_extent_item, disk_bytenr);
	return btrfs_item_size(eb, e) - offset;
}

static inline struct btrfs_root *btrfs_sb(struct super_block *sb)
{
	return sb->s_fs_info;
}

static inline u32 btrfs_level_size(struct btrfs_root *root, int level)
{
	if (level == 0)
		return root->leafsize;
	return root->nodesize;
}

/* helper function to cast into the data area of the leaf. */
#define btrfs_item_ptr(leaf, slot, type) \
	((type *)(btrfs_leaf_data(leaf) + \
	btrfs_item_offset_nr(leaf, slot)))

#define btrfs_item_ptr_offset(leaf, slot) \
	((unsigned long)(btrfs_leaf_data(leaf) + \
	btrfs_item_offset_nr(leaf, slot)))

static inline struct dentry *fdentry(struct file *file)
{
	return file->f_path.dentry;
}

static inline bool btrfs_mixed_space_info(struct btrfs_space_info *space_info)
{
	return ((space_info->flags & BTRFS_BLOCK_GROUP_METADATA) &&
		(space_info->flags & BTRFS_BLOCK_GROUP_DATA));
}

static inline gfp_t btrfs_alloc_write_mask(struct address_space *mapping)
{
	return mapping_gfp_mask(mapping) & ~__GFP_FS;
}

/* extent-tree.c */
static inline u64 btrfs_calc_trans_metadata_size(struct btrfs_root *root,
						 unsigned num_items)
{
	return (root->leafsize + root->nodesize * (BTRFS_MAX_LEVEL - 1)) *
		3 * num_items;
}

/*
 * Doing a truncate won't result in new nodes or leaves, just what we need for
 * COW.
 */
static inline u64 btrfs_calc_trunc_metadata_size(struct btrfs_root *root,
						 unsigned num_items)
{
	return (root->leafsize + root->nodesize * (BTRFS_MAX_LEVEL - 1)) *
		num_items;
}

void btrfs_put_block_group(struct btrfs_block_group_cache *cache);
int btrfs_run_delayed_refs(struct btrfs_trans_handle *trans,
			   struct btrfs_root *root, unsigned long count);
int btrfs_lookup_extent(struct btrfs_root *root, u64 start, u64 len);
int btrfs_lookup_extent_info(struct btrfs_trans_handle *trans,
			     struct btrfs_root *root, u64 bytenr,
			     u64 num_bytes, u64 *refs, u64 *flags);
int btrfs_pin_extent(struct btrfs_root *root,
		     u64 bytenr, u64 num, int reserved);
int btrfs_pin_extent_for_log_replay(struct btrfs_trans_handle *trans,
				    struct btrfs_root *root,
				    u64 bytenr, u64 num_bytes);
int btrfs_cross_ref_exist(struct btrfs_trans_handle *trans,
			  struct btrfs_root *root,
			  u64 objectid, u64 offset, u64 bytenr);
struct btrfs_block_group_cache *btrfs_lookup_block_group(
						 struct btrfs_fs_info *info,
						 u64 bytenr);
void btrfs_put_block_group(struct btrfs_block_group_cache *cache);
u64 btrfs_find_block_group(struct btrfs_root *root,
			   u64 search_start, u64 search_hint, int owner);
struct extent_buffer *btrfs_alloc_free_block(struct btrfs_trans_handle *trans,
					struct btrfs_root *root, u32 blocksize,
					u64 parent, u64 root_objectid,
					struct btrfs_disk_key *key, int level,
					u64 hint, u64 empty_size);
void btrfs_free_tree_block(struct btrfs_trans_handle *trans,
			   struct btrfs_root *root,
			   struct extent_buffer *buf,
			   u64 parent, int last_ref);
struct extent_buffer *btrfs_init_new_buffer(struct btrfs_trans_handle *trans,
					    struct btrfs_root *root,
					    u64 bytenr, u32 blocksize,
					    int level);
int btrfs_alloc_reserved_file_extent(struct btrfs_trans_handle *trans,
				     struct btrfs_root *root,
				     u64 root_objectid, u64 owner,
				     u64 offset, struct btrfs_key *ins);
int btrfs_alloc_logged_file_extent(struct btrfs_trans_handle *trans,
				   struct btrfs_root *root,
				   u64 root_objectid, u64 owner, u64 offset,
				   struct btrfs_key *ins);
int btrfs_reserve_extent(struct btrfs_trans_handle *trans,
				  struct btrfs_root *root,
				  u64 num_bytes, u64 min_alloc_size,
				  u64 empty_size, u64 hint_byte,
				  u64 search_end, struct btrfs_key *ins,
				  u64 data);
int btrfs_inc_ref(struct btrfs_trans_handle *trans, struct btrfs_root *root,
		  struct extent_buffer *buf, int full_backref);
int btrfs_dec_ref(struct btrfs_trans_handle *trans, struct btrfs_root *root,
		  struct extent_buffer *buf, int full_backref);
int btrfs_set_disk_extent_flags(struct btrfs_trans_handle *trans,
				struct btrfs_root *root,
				u64 bytenr, u64 num_bytes, u64 flags,
				int is_data);
int btrfs_free_extent(struct btrfs_trans_handle *trans,
		      struct btrfs_root *root,
		      u64 bytenr, u64 num_bytes, u64 parent,
		      u64 root_objectid, u64 owner, u64 offset);

int btrfs_free_reserved_extent(struct btrfs_root *root, u64 start, u64 len);
int btrfs_free_and_pin_reserved_extent(struct btrfs_root *root,
				       u64 start, u64 len);
int btrfs_prepare_extent_commit(struct btrfs_trans_handle *trans,
				struct btrfs_root *root);
int btrfs_finish_extent_commit(struct btrfs_trans_handle *trans,
			       struct btrfs_root *root);
int btrfs_inc_extent_ref(struct btrfs_trans_handle *trans,
			 struct btrfs_root *root,
			 u64 bytenr, u64 num_bytes, u64 parent,
			 u64 root_objectid, u64 owner, u64 offset);

int btrfs_write_dirty_block_groups(struct btrfs_trans_handle *trans,
				    struct btrfs_root *root);
int btrfs_extent_readonly(struct btrfs_root *root, u64 bytenr);
int btrfs_free_block_groups(struct btrfs_fs_info *info);
int btrfs_read_block_groups(struct btrfs_root *root);
int btrfs_can_relocate(struct btrfs_root *root, u64 bytenr);
int btrfs_make_block_group(struct btrfs_trans_handle *trans,
			   struct btrfs_root *root, u64 bytes_used,
			   u64 type, u64 chunk_objectid, u64 chunk_offset,
			   u64 size);
int btrfs_remove_block_group(struct btrfs_trans_handle *trans,
			     struct btrfs_root *root, u64 group_start);
u64 btrfs_reduce_alloc_profile(struct btrfs_root *root, u64 flags);
u64 btrfs_get_alloc_profile(struct btrfs_root *root, int data);
void btrfs_set_inode_space_info(struct btrfs_root *root, struct inode *ionde);
void btrfs_clear_space_info_full(struct btrfs_fs_info *info);
int btrfs_check_data_free_space(struct inode *inode, u64 bytes);
void btrfs_free_reserved_data_space(struct inode *inode, u64 bytes);
void btrfs_trans_release_metadata(struct btrfs_trans_handle *trans,
				struct btrfs_root *root);
int btrfs_orphan_reserve_metadata(struct btrfs_trans_handle *trans,
				  struct inode *inode);
void btrfs_orphan_release_metadata(struct inode *inode);
int btrfs_snap_reserve_metadata(struct btrfs_trans_handle *trans,
				struct btrfs_pending_snapshot *pending);
int btrfs_delalloc_reserve_metadata(struct inode *inode, u64 num_bytes);
void btrfs_delalloc_release_metadata(struct inode *inode, u64 num_bytes);
int btrfs_delalloc_reserve_space(struct inode *inode, u64 num_bytes);
void btrfs_delalloc_release_space(struct inode *inode, u64 num_bytes);
void btrfs_init_block_rsv(struct btrfs_block_rsv *rsv);
struct btrfs_block_rsv *btrfs_alloc_block_rsv(struct btrfs_root *root);
void btrfs_free_block_rsv(struct btrfs_root *root,
			  struct btrfs_block_rsv *rsv);
int btrfs_block_rsv_add(struct btrfs_root *root,
			struct btrfs_block_rsv *block_rsv,
			u64 num_bytes);
int btrfs_block_rsv_add_noflush(struct btrfs_root *root,
				struct btrfs_block_rsv *block_rsv,
				u64 num_bytes);
int btrfs_block_rsv_check(struct btrfs_root *root,
			  struct btrfs_block_rsv *block_rsv, int min_factor);
int btrfs_block_rsv_refill(struct btrfs_root *root,
			  struct btrfs_block_rsv *block_rsv,
			  u64 min_reserved);
int btrfs_block_rsv_migrate(struct btrfs_block_rsv *src_rsv,
			    struct btrfs_block_rsv *dst_rsv,
			    u64 num_bytes);
void btrfs_block_rsv_release(struct btrfs_root *root,
			     struct btrfs_block_rsv *block_rsv,
			     u64 num_bytes);
int btrfs_set_block_group_ro(struct btrfs_root *root,
			     struct btrfs_block_group_cache *cache);
int btrfs_set_block_group_rw(struct btrfs_root *root,
			     struct btrfs_block_group_cache *cache);
void btrfs_put_block_group_cache(struct btrfs_fs_info *info);
u64 btrfs_account_ro_block_groups_free_space(struct btrfs_space_info *sinfo);
int btrfs_error_unpin_extent_range(struct btrfs_root *root,
				   u64 start, u64 end);
int btrfs_error_discard_extent(struct btrfs_root *root, u64 bytenr,
			       u64 num_bytes, u64 *actual_bytes);
int btrfs_force_chunk_alloc(struct btrfs_trans_handle *trans,
			    struct btrfs_root *root, u64 type);
int btrfs_trim_fs(struct btrfs_root *root, struct fstrim_range *range);

int btrfs_init_space_info(struct btrfs_fs_info *fs_info);
/* ctree.c */
int btrfs_bin_search(struct extent_buffer *eb, struct btrfs_key *key,
		     int level, int *slot);
int btrfs_comp_cpu_keys(struct btrfs_key *k1, struct btrfs_key *k2);
int btrfs_previous_item(struct btrfs_root *root,
			struct btrfs_path *path, u64 min_objectid,
			int type);
int btrfs_set_item_key_safe(struct btrfs_trans_handle *trans,
			    struct btrfs_root *root, struct btrfs_path *path,
			    struct btrfs_key *new_key);
struct extent_buffer *btrfs_root_node(struct btrfs_root *root);
struct extent_buffer *btrfs_lock_root_node(struct btrfs_root *root);
int btrfs_find_next_key(struct btrfs_root *root, struct btrfs_path *path,
			struct btrfs_key *key, int lowest_level,
			int cache_only, u64 min_trans);
int btrfs_search_forward(struct btrfs_root *root, struct btrfs_key *min_key,
			 struct btrfs_key *max_key,
			 struct btrfs_path *path, int cache_only,
			 u64 min_trans);
int btrfs_cow_block(struct btrfs_trans_handle *trans,
		    struct btrfs_root *root, struct extent_buffer *buf,
		    struct extent_buffer *parent, int parent_slot,
		    struct extent_buffer **cow_ret);
int btrfs_copy_root(struct btrfs_trans_handle *trans,
		      struct btrfs_root *root,
		      struct extent_buffer *buf,
		      struct extent_buffer **cow_ret, u64 new_root_objectid);
int btrfs_block_can_be_shared(struct btrfs_root *root,
			      struct extent_buffer *buf);
int btrfs_extend_item(struct btrfs_trans_handle *trans, struct btrfs_root
		      *root, struct btrfs_path *path, u32 data_size);
int btrfs_truncate_item(struct btrfs_trans_handle *trans,
			struct btrfs_root *root,
			struct btrfs_path *path,
			u32 new_size, int from_end);
int btrfs_split_item(struct btrfs_trans_handle *trans,
		     struct btrfs_root *root,
		     struct btrfs_path *path,
		     struct btrfs_key *new_key,
		     unsigned long split_offset);
int btrfs_duplicate_item(struct btrfs_trans_handle *trans,
			 struct btrfs_root *root,
			 struct btrfs_path *path,
			 struct btrfs_key *new_key);
int btrfs_search_slot(struct btrfs_trans_handle *trans, struct btrfs_root
		      *root, struct btrfs_key *key, struct btrfs_path *p, int
		      ins_len, int cow);
int btrfs_realloc_node(struct btrfs_trans_handle *trans,
		       struct btrfs_root *root, struct extent_buffer *parent,
		       int start_slot, int cache_only, u64 *last_ret,
		       struct btrfs_key *progress);
void btrfs_release_path(struct btrfs_path *p);
struct btrfs_path *btrfs_alloc_path(void);
void btrfs_free_path(struct btrfs_path *p);
void btrfs_set_path_blocking(struct btrfs_path *p);
void btrfs_clear_path_blocking(struct btrfs_path *p,
			       struct extent_buffer *held, int held_rw);
void btrfs_unlock_up_safe(struct btrfs_path *p, int level);

int btrfs_del_items(struct btrfs_trans_handle *trans, struct btrfs_root *root,
		   struct btrfs_path *path, int slot, int nr);
static inline int btrfs_del_item(struct btrfs_trans_handle *trans,
				 struct btrfs_root *root,
				 struct btrfs_path *path)
{
	return btrfs_del_items(trans, root, path, path->slots[0], 1);
}

int setup_items_for_insert(struct btrfs_trans_handle *trans,
			   struct btrfs_root *root, struct btrfs_path *path,
			   struct btrfs_key *cpu_key, u32 *data_size,
			   u32 total_data, u32 total_size, int nr);
int btrfs_insert_item(struct btrfs_trans_handle *trans, struct btrfs_root
		      *root, struct btrfs_key *key, void *data, u32 data_size);
int btrfs_insert_empty_items(struct btrfs_trans_handle *trans,
			     struct btrfs_root *root,
			     struct btrfs_path *path,
			     struct btrfs_key *cpu_key, u32 *data_size, int nr);

static inline int btrfs_insert_empty_item(struct btrfs_trans_handle *trans,
					  struct btrfs_root *root,
					  struct btrfs_path *path,
					  struct btrfs_key *key,
					  u32 data_size)
{
	return btrfs_insert_empty_items(trans, root, path, key, &data_size, 1);
}

int btrfs_next_leaf(struct btrfs_root *root, struct btrfs_path *path);
int btrfs_prev_leaf(struct btrfs_root *root, struct btrfs_path *path);
int btrfs_leaf_free_space(struct btrfs_root *root, struct extent_buffer *leaf);
void btrfs_drop_snapshot(struct btrfs_root *root,
			 struct btrfs_block_rsv *block_rsv, int update_ref);
int btrfs_drop_subtree(struct btrfs_trans_handle *trans,
			struct btrfs_root *root,
			struct extent_buffer *node,
			struct extent_buffer *parent);
static inline int btrfs_fs_closing(struct btrfs_fs_info *fs_info)
{
	/*
	 * Get synced with close_ctree()
	 */
	smp_mb();
	return fs_info->closing;
}
static inline void free_fs_info(struct btrfs_fs_info *fs_info)
{
	kfree(fs_info->delayed_root);
	kfree(fs_info->extent_root);
	kfree(fs_info->tree_root);
	kfree(fs_info->chunk_root);
	kfree(fs_info->dev_root);
	kfree(fs_info->csum_root);
	kfree(fs_info->super_copy);
	kfree(fs_info->super_for_commit);
	kfree(fs_info);
}

/* root-item.c */
int btrfs_find_root_ref(struct btrfs_root *tree_root,
			struct btrfs_path *path,
			u64 root_id, u64 ref_id);
int btrfs_add_root_ref(struct btrfs_trans_handle *trans,
		       struct btrfs_root *tree_root,
		       u64 root_id, u64 ref_id, u64 dirid, u64 sequence,
		       const char *name, int name_len);
int btrfs_del_root_ref(struct btrfs_trans_handle *trans,
		       struct btrfs_root *tree_root,
		       u64 root_id, u64 ref_id, u64 dirid, u64 *sequence,
		       const char *name, int name_len);
int btrfs_del_root(struct btrfs_trans_handle *trans, struct btrfs_root *root,
		   struct btrfs_key *key);
int btrfs_insert_root(struct btrfs_trans_handle *trans, struct btrfs_root
		      *root, struct btrfs_key *key, struct btrfs_root_item
		      *item);
int btrfs_update_root(struct btrfs_trans_handle *trans, struct btrfs_root
		      *root, struct btrfs_key *key, struct btrfs_root_item
		      *item);
int btrfs_find_last_root(struct btrfs_root *root, u64 objectid, struct
			 btrfs_root_item *item, struct btrfs_key *key);
int btrfs_find_dead_roots(struct btrfs_root *root, u64 objectid);
int btrfs_find_orphan_roots(struct btrfs_root *tree_root);
void btrfs_set_root_node(struct btrfs_root_item *item,
			 struct extent_buffer *node);
void btrfs_check_and_init_root_item(struct btrfs_root_item *item);

/* dir-item.c */
int btrfs_insert_dir_item(struct btrfs_trans_handle *trans,
			  struct btrfs_root *root, const char *name,
			  int name_len, struct inode *dir,
			  struct btrfs_key *location, u8 type, u64 index);
struct btrfs_dir_item *btrfs_lookup_dir_item(struct btrfs_trans_handle *trans,
					     struct btrfs_root *root,
					     struct btrfs_path *path, u64 dir,
					     const char *name, int name_len,
					     int mod);
struct btrfs_dir_item *
btrfs_lookup_dir_index_item(struct btrfs_trans_handle *trans,
			    struct btrfs_root *root,
			    struct btrfs_path *path, u64 dir,
			    u64 objectid, const char *name, int name_len,
			    int mod);
struct btrfs_dir_item *
btrfs_search_dir_index_item(struct btrfs_root *root,
			    struct btrfs_path *path, u64 dirid,
			    const char *name, int name_len);
struct btrfs_dir_item *btrfs_match_dir_item_name(struct btrfs_root *root,
			      struct btrfs_path *path,
			      const char *name, int name_len);
int btrfs_delete_one_dir_name(struct btrfs_trans_handle *trans,
			      struct btrfs_root *root,
			      struct btrfs_path *path,
			      struct btrfs_dir_item *di);
int btrfs_insert_xattr_item(struct btrfs_trans_handle *trans,
			    struct btrfs_root *root,
			    struct btrfs_path *path, u64 objectid,
			    const char *name, u16 name_len,
			    const void *data, u16 data_len);
struct btrfs_dir_item *btrfs_lookup_xattr(struct btrfs_trans_handle *trans,
					  struct btrfs_root *root,
					  struct btrfs_path *path, u64 dir,
					  const char *name, u16 name_len,
					  int mod);
int verify_dir_item(struct btrfs_root *root,
		    struct extent_buffer *leaf,
		    struct btrfs_dir_item *dir_item);

/* orphan.c */
int btrfs_insert_orphan_item(struct btrfs_trans_handle *trans,
			     struct btrfs_root *root, u64 offset);
int btrfs_del_orphan_item(struct btrfs_trans_handle *trans,
			  struct btrfs_root *root, u64 offset);
int btrfs_find_orphan_item(struct btrfs_root *root, u64 offset);

/* inode-item.c */
int btrfs_insert_inode_ref(struct btrfs_trans_handle *trans,
			   struct btrfs_root *root,
			   const char *name, int name_len,
			   u64 inode_objectid, u64 ref_objectid, u64 index);
int btrfs_del_inode_ref(struct btrfs_trans_handle *trans,
			   struct btrfs_root *root,
			   const char *name, int name_len,
			   u64 inode_objectid, u64 ref_objectid, u64 *index);
struct btrfs_inode_ref *
btrfs_lookup_inode_ref(struct btrfs_trans_handle *trans,
			struct btrfs_root *root,
			struct btrfs_path *path,
			const char *name, int name_len,
			u64 inode_objectid, u64 ref_objectid, int mod);
int btrfs_insert_empty_inode(struct btrfs_trans_handle *trans,
			     struct btrfs_root *root,
			     struct btrfs_path *path, u64 objectid);
int btrfs_lookup_inode(struct btrfs_trans_handle *trans, struct btrfs_root
		       *root, struct btrfs_path *path,
		       struct btrfs_key *location, int mod);

/* file-item.c */
int btrfs_del_csums(struct btrfs_trans_handle *trans,
		    struct btrfs_root *root, u64 bytenr, u64 len);
int btrfs_lookup_bio_sums(struct btrfs_root *root, struct inode *inode,
			  struct bio *bio, u32 *dst);
int btrfs_lookup_bio_sums_dio(struct btrfs_root *root, struct inode *inode,
			      struct bio *bio, u64 logical_offset, u32 *dst);
int btrfs_insert_file_extent(struct btrfs_trans_handle *trans,
			     struct btrfs_root *root,
			     u64 objectid, u64 pos,
			     u64 disk_offset, u64 disk_num_bytes,
			     u64 num_bytes, u64 offset, u64 ram_bytes,
			     u8 compression, u8 encryption, u16 other_encoding);
int btrfs_lookup_file_extent(struct btrfs_trans_handle *trans,
			     struct btrfs_root *root,
			     struct btrfs_path *path, u64 objectid,
			     u64 bytenr, int mod);
int btrfs_csum_file_blocks(struct btrfs_trans_handle *trans,
			   struct btrfs_root *root,
			   struct btrfs_ordered_sum *sums);
int btrfs_csum_one_bio(struct btrfs_root *root, struct inode *inode,
		       struct bio *bio, u64 file_start, int contig);
struct btrfs_csum_item *btrfs_lookup_csum(struct btrfs_trans_handle *trans,
					  struct btrfs_root *root,
					  struct btrfs_path *path,
					  u64 bytenr, int cow);
int btrfs_csum_truncate(struct btrfs_trans_handle *trans,
			struct btrfs_root *root, struct btrfs_path *path,
			u64 isize);
int btrfs_lookup_csums_range(struct btrfs_root *root, u64 start, u64 end,
			     struct list_head *list, int search_commit);
/* inode.c */
struct extent_map *btrfs_get_extent_fiemap(struct inode *inode, struct page *page,
					   size_t pg_offset, u64 start, u64 len,
					   int create);

/* RHEL and EL kernels have a patch that renames PG_checked to FsMisc */
#if defined(ClearPageFsMisc) && !defined(ClearPageChecked)
#define ClearPageChecked ClearPageFsMisc
#define SetPageChecked SetPageFsMisc
#define PageChecked PageFsMisc
#endif

/* This forces readahead on a given range of bytes in an inode */
static inline void btrfs_force_ra(struct address_space *mapping,
				  struct file_ra_state *ra, struct file *file,
				  pgoff_t offset, unsigned long req_size)
{
	page_cache_sync_readahead(mapping, ra, file, offset, req_size);
}

struct inode *btrfs_lookup_dentry(struct inode *dir, struct dentry *dentry);
int btrfs_set_inode_index(struct inode *dir, u64 *index);
int btrfs_unlink_inode(struct btrfs_trans_handle *trans,
		       struct btrfs_root *root,
		       struct inode *dir, struct inode *inode,
		       const char *name, int name_len);
int btrfs_add_link(struct btrfs_trans_handle *trans,
		   struct inode *parent_inode, struct inode *inode,
		   const char *name, int name_len, int add_backref, u64 index);
int btrfs_unlink_subvol(struct btrfs_trans_handle *trans,
			struct btrfs_root *root,
			struct inode *dir, u64 objectid,
			const char *name, int name_len);
int btrfs_truncate_inode_items(struct btrfs_trans_handle *trans,
			       struct btrfs_root *root,
			       struct inode *inode, u64 new_size,
			       u32 min_type);

int btrfs_start_delalloc_inodes(struct btrfs_root *root, int delay_iput);
int btrfs_set_extent_delalloc(struct inode *inode, u64 start, u64 end,
			      struct extent_state **cached_state);
int btrfs_writepages(struct address_space *mapping,
		     struct writeback_control *wbc);
int btrfs_create_subvol_root(struct btrfs_trans_handle *trans,
			     struct btrfs_root *new_root, u64 new_dirid);
int btrfs_merge_bio_hook(struct page *page, unsigned long offset,
			 size_t size, struct bio *bio, unsigned long bio_flags);

int btrfs_page_mkwrite(struct vm_area_struct *vma, struct vm_fault *vmf);
int btrfs_readpage(struct file *file, struct page *page);
void btrfs_evict_inode(struct inode *inode);
int btrfs_write_inode(struct inode *inode, struct writeback_control *wbc);
void btrfs_dirty_inode(struct inode *inode, int flags);
struct inode *btrfs_alloc_inode(struct super_block *sb);
void btrfs_destroy_inode(struct inode *inode);
int btrfs_drop_inode(struct inode *inode);
int btrfs_init_cachep(void);
void btrfs_destroy_cachep(void);
long btrfs_ioctl_trans_end(struct file *file);
struct inode *btrfs_iget(struct super_block *s, struct btrfs_key *location,
			 struct btrfs_root *root, int *was_new);
struct extent_map *btrfs_get_extent(struct inode *inode, struct page *page,
				    size_t pg_offset, u64 start, u64 end,
				    int create);
int btrfs_update_inode(struct btrfs_trans_handle *trans,
			      struct btrfs_root *root,
			      struct inode *inode);
int btrfs_orphan_add(struct btrfs_trans_handle *trans, struct inode *inode);
int btrfs_orphan_del(struct btrfs_trans_handle *trans, struct inode *inode);
int btrfs_orphan_cleanup(struct btrfs_root *root);
void btrfs_orphan_commit_root(struct btrfs_trans_handle *trans,
			      struct btrfs_root *root);
int btrfs_cont_expand(struct inode *inode, loff_t oldsize, loff_t size);
int btrfs_invalidate_inodes(struct btrfs_root *root);
void btrfs_add_delayed_iput(struct inode *inode);
void btrfs_run_delayed_iputs(struct btrfs_root *root);
int btrfs_prealloc_file_range(struct inode *inode, int mode,
			      u64 start, u64 num_bytes, u64 min_size,
			      loff_t actual_len, u64 *alloc_hint);
int btrfs_prealloc_file_range_trans(struct inode *inode,
				    struct btrfs_trans_handle *trans, int mode,
				    u64 start, u64 num_bytes, u64 min_size,
				    loff_t actual_len, u64 *alloc_hint);
extern const struct dentry_operations btrfs_dentry_operations;

/* ioctl.c */
long btrfs_ioctl(struct file *file, unsigned int cmd, unsigned long arg);
void btrfs_update_iflags(struct inode *inode);
void btrfs_inherit_iflags(struct inode *inode, struct inode *dir);
int btrfs_defrag_file(struct inode *inode, struct file *file,
		      struct btrfs_ioctl_defrag_range_args *range,
		      u64 newer_than, unsigned long max_pages);
/* file.c */
int btrfs_add_inode_defrag(struct btrfs_trans_handle *trans,
			   struct inode *inode);
int btrfs_run_defrag_inodes(struct btrfs_fs_info *fs_info);
int btrfs_sync_file(struct file *file, loff_t start, loff_t end, int datasync);
int btrfs_drop_extent_cache(struct inode *inode, u64 start, u64 end,
			    int skip_pinned);
extern const struct file_operations btrfs_file_operations;
int btrfs_drop_extents(struct btrfs_trans_handle *trans, struct inode *inode,
		       u64 start, u64 end, u64 *hint_byte, int drop_cache);
int btrfs_mark_extent_written(struct btrfs_trans_handle *trans,
			      struct inode *inode, u64 start, u64 end);
int btrfs_release_file(struct inode *inode, struct file *file);
void btrfs_drop_pages(struct page **pages, size_t num_pages);
int btrfs_dirty_pages(struct btrfs_root *root, struct inode *inode,
		      struct page **pages, size_t num_pages,
		      loff_t pos, size_t write_bytes,
		      struct extent_state **cached);

/* tree-defrag.c */
int btrfs_defrag_leaves(struct btrfs_trans_handle *trans,
			struct btrfs_root *root, int cache_only);

/* sysfs.c */
int btrfs_init_sysfs(void);
void btrfs_exit_sysfs(void);

/* xattr.c */
ssize_t btrfs_listxattr(struct dentry *dentry, char *buffer, size_t size);

/* super.c */
int btrfs_parse_options(struct btrfs_root *root, char *options);
int btrfs_sync_fs(struct super_block *sb, int wait);
void __btrfs_std_error(struct btrfs_fs_info *fs_info, const char *function,
		     unsigned int line, int errno);

#define btrfs_std_error(fs_info, errno)				\
do {								\
	if ((errno))						\
		__btrfs_std_error((fs_info), __func__, __LINE__, (errno));\
} while (0)

/* acl.c */
#ifdef CONFIG_BTRFS_FS_POSIX_ACL
struct posix_acl *btrfs_get_acl(struct inode *inode, int type);
int btrfs_init_acl(struct btrfs_trans_handle *trans,
		   struct inode *inode, struct inode *dir);
int btrfs_acl_chmod(struct inode *inode);
#else
#define btrfs_get_acl NULL
static inline int btrfs_init_acl(struct btrfs_trans_handle *trans,
				 struct inode *inode, struct inode *dir)
{
	return 0;
}
static inline int btrfs_acl_chmod(struct inode *inode)
{
	return 0;
}
#endif

/* relocation.c */
int btrfs_relocate_block_group(struct btrfs_root *root, u64 group_start);
int btrfs_init_reloc_root(struct btrfs_trans_handle *trans,
			  struct btrfs_root *root);
int btrfs_update_reloc_root(struct btrfs_trans_handle *trans,
			    struct btrfs_root *root);
int btrfs_recover_relocation(struct btrfs_root *root);
int btrfs_reloc_clone_csums(struct inode *inode, u64 file_pos, u64 len);
void btrfs_reloc_cow_block(struct btrfs_trans_handle *trans,
			   struct btrfs_root *root, struct extent_buffer *buf,
			   struct extent_buffer *cow);
void btrfs_reloc_pre_snapshot(struct btrfs_trans_handle *trans,
			      struct btrfs_pending_snapshot *pending,
			      u64 *bytes_to_reserve);
void btrfs_reloc_post_snapshot(struct btrfs_trans_handle *trans,
			      struct btrfs_pending_snapshot *pending);

/* scrub.c */
int btrfs_scrub_dev(struct btrfs_root *root, u64 devid, u64 start, u64 end,
		    struct btrfs_scrub_progress *progress, int readonly);
int btrfs_scrub_pause(struct btrfs_root *root);
int btrfs_scrub_pause_super(struct btrfs_root *root);
int btrfs_scrub_continue(struct btrfs_root *root);
int btrfs_scrub_continue_super(struct btrfs_root *root);
int btrfs_scrub_cancel(struct btrfs_root *root);
int btrfs_scrub_cancel_dev(struct btrfs_root *root, struct btrfs_device *dev);
int btrfs_scrub_cancel_devid(struct btrfs_root *root, u64 devid);
int btrfs_scrub_progress(struct btrfs_root *root, u64 devid,
			 struct btrfs_scrub_progress *progress);

/* reada.c */
struct reada_control {
	struct btrfs_root	*root;		/* tree to prefetch */
	struct btrfs_key	key_start;
	struct btrfs_key	key_end;	/* exclusive */
	atomic_t		elems;
	struct kref		refcnt;
	wait_queue_head_t	wait;
};
struct reada_control *btrfs_reada_add(struct btrfs_root *root,
			      struct btrfs_key *start, struct btrfs_key *end);
int btrfs_reada_wait(void *handle);
void btrfs_reada_detach(void *handle);
int btree_readahead_hook(struct btrfs_root *root, struct extent_buffer *eb,
			 u64 start, int err);

#endif<|MERGE_RESOLUTION|>--- conflicted
+++ resolved
@@ -1159,14 +1159,12 @@
 
 	struct btrfs_delayed_root *delayed_root;
 
-<<<<<<< HEAD
-	/* next backup root to be overwritten */
-	int backup_root_index;
-=======
 	/* readahead tree */
 	spinlock_t reada_lock;
 	struct radix_tree_root reada_tree;
->>>>>>> 7a26285e
+
+	/* next backup root to be overwritten */
+	int backup_root_index;
 };
 
 /*
