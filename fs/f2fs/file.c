// SPDX-License-Identifier: GPL-2.0
/*
 * fs/f2fs/file.c
 *
 * Copyright (c) 2012 Samsung Electronics Co., Ltd.
 *             http://www.samsung.com/
 */
#include <linux/fs.h>
#include <linux/f2fs_fs.h>
#include <linux/stat.h>
#include <linux/buffer_head.h>
#include <linux/writeback.h>
#include <linux/blkdev.h>
#include <linux/falloc.h>
#include <linux/types.h>
#include <linux/compat.h>
#include <linux/uaccess.h>
#include <linux/mount.h>
#include <linux/pagevec.h>
#include <linux/uio.h>
#include <linux/uuid.h>
#include <linux/file.h>
#include <linux/nls.h>
#include <linux/sched/signal.h>
#include <linux/fileattr.h>
#include <linux/fadvise.h>
#include <linux/iomap.h>

#include "f2fs.h"
#include "node.h"
#include "segment.h"
#include "xattr.h"
#include "acl.h"
#include "gc.h"
#include "iostat.h"
#include <trace/events/f2fs.h>
#include <uapi/linux/f2fs.h>

static vm_fault_t f2fs_filemap_fault(struct vm_fault *vmf)
{
	struct inode *inode = file_inode(vmf->vma->vm_file);
	vm_fault_t ret;

	ret = filemap_fault(vmf);
	if (!ret)
		f2fs_update_iostat(F2FS_I_SB(inode), APP_MAPPED_READ_IO,
							F2FS_BLKSIZE);

	trace_f2fs_filemap_fault(inode, vmf->pgoff, (unsigned long)ret);

	return ret;
}

static vm_fault_t f2fs_vm_page_mkwrite(struct vm_fault *vmf)
{
	struct page *page = vmf->page;
	struct inode *inode = file_inode(vmf->vma->vm_file);
	struct f2fs_sb_info *sbi = F2FS_I_SB(inode);
	struct dnode_of_data dn;
	bool need_alloc = true;
	int err = 0;

	if (unlikely(IS_IMMUTABLE(inode)))
		return VM_FAULT_SIGBUS;

	if (is_inode_flag_set(inode, FI_COMPRESS_RELEASED))
		return VM_FAULT_SIGBUS;

	if (unlikely(f2fs_cp_error(sbi))) {
		err = -EIO;
		goto err;
	}

	if (!f2fs_is_checkpoint_ready(sbi)) {
		err = -ENOSPC;
		goto err;
	}

	err = f2fs_convert_inline_inode(inode);
	if (err)
		goto err;

#ifdef CONFIG_F2FS_FS_COMPRESSION
	if (f2fs_compressed_file(inode)) {
		int ret = f2fs_is_compressed_cluster(inode, page->index);

		if (ret < 0) {
			err = ret;
			goto err;
		} else if (ret) {
			need_alloc = false;
		}
	}
#endif
	/* should do out of any locked page */
	if (need_alloc)
		f2fs_balance_fs(sbi, true);

	sb_start_pagefault(inode->i_sb);

	f2fs_bug_on(sbi, f2fs_has_inline_data(inode));

	file_update_time(vmf->vma->vm_file);
	filemap_invalidate_lock_shared(inode->i_mapping);
	lock_page(page);
	if (unlikely(page->mapping != inode->i_mapping ||
			page_offset(page) > i_size_read(inode) ||
			!PageUptodate(page))) {
		unlock_page(page);
		err = -EFAULT;
		goto out_sem;
	}

	if (need_alloc) {
		/* block allocation */
		f2fs_do_map_lock(sbi, F2FS_GET_BLOCK_PRE_AIO, true);
		set_new_dnode(&dn, inode, NULL, NULL, 0);
		err = f2fs_get_block(&dn, page->index);
		f2fs_do_map_lock(sbi, F2FS_GET_BLOCK_PRE_AIO, false);
	}

#ifdef CONFIG_F2FS_FS_COMPRESSION
	if (!need_alloc) {
		set_new_dnode(&dn, inode, NULL, NULL, 0);
		err = f2fs_get_dnode_of_data(&dn, page->index, LOOKUP_NODE);
		f2fs_put_dnode(&dn);
	}
#endif
	if (err) {
		unlock_page(page);
		goto out_sem;
	}

	f2fs_wait_on_page_writeback(page, DATA, false, true);

	/* wait for GCed page writeback via META_MAPPING */
	f2fs_wait_on_block_writeback(inode, dn.data_blkaddr);

	/*
	 * check to see if the page is mapped already (no holes)
	 */
	if (PageMappedToDisk(page))
		goto out_sem;

	/* page is wholly or partially inside EOF */
	if (((loff_t)(page->index + 1) << PAGE_SHIFT) >
						i_size_read(inode)) {
		loff_t offset;

		offset = i_size_read(inode) & ~PAGE_MASK;
		zero_user_segment(page, offset, PAGE_SIZE);
	}
	set_page_dirty(page);
	if (!PageUptodate(page))
		SetPageUptodate(page);

	f2fs_update_iostat(sbi, APP_MAPPED_IO, F2FS_BLKSIZE);
	f2fs_update_time(sbi, REQ_TIME);

	trace_f2fs_vm_page_mkwrite(page, DATA);
out_sem:
	filemap_invalidate_unlock_shared(inode->i_mapping);

	sb_end_pagefault(inode->i_sb);
err:
	return block_page_mkwrite_return(err);
}

static const struct vm_operations_struct f2fs_file_vm_ops = {
	.fault		= f2fs_filemap_fault,
	.map_pages	= filemap_map_pages,
	.page_mkwrite	= f2fs_vm_page_mkwrite,
};

static int get_parent_ino(struct inode *inode, nid_t *pino)
{
	struct dentry *dentry;

	/*
	 * Make sure to get the non-deleted alias.  The alias associated with
	 * the open file descriptor being fsync()'ed may be deleted already.
	 */
	dentry = d_find_alias(inode);
	if (!dentry)
		return 0;

	*pino = parent_ino(dentry);
	dput(dentry);
	return 1;
}

static inline enum cp_reason_type need_do_checkpoint(struct inode *inode)
{
	struct f2fs_sb_info *sbi = F2FS_I_SB(inode);
	enum cp_reason_type cp_reason = CP_NO_NEEDED;

	if (!S_ISREG(inode->i_mode))
		cp_reason = CP_NON_REGULAR;
	else if (f2fs_compressed_file(inode))
		cp_reason = CP_COMPRESSED;
	else if (inode->i_nlink != 1)
		cp_reason = CP_HARDLINK;
	else if (is_sbi_flag_set(sbi, SBI_NEED_CP))
		cp_reason = CP_SB_NEED_CP;
	else if (file_wrong_pino(inode))
		cp_reason = CP_WRONG_PINO;
	else if (!f2fs_space_for_roll_forward(sbi))
		cp_reason = CP_NO_SPC_ROLL;
	else if (!f2fs_is_checkpointed_node(sbi, F2FS_I(inode)->i_pino))
		cp_reason = CP_NODE_NEED_CP;
	else if (test_opt(sbi, FASTBOOT))
		cp_reason = CP_FASTBOOT_MODE;
	else if (F2FS_OPTION(sbi).active_logs == 2)
		cp_reason = CP_SPEC_LOG_NUM;
	else if (F2FS_OPTION(sbi).fsync_mode == FSYNC_MODE_STRICT &&
		f2fs_need_dentry_mark(sbi, inode->i_ino) &&
		f2fs_exist_written_data(sbi, F2FS_I(inode)->i_pino,
							TRANS_DIR_INO))
		cp_reason = CP_RECOVER_DIR;

	return cp_reason;
}

static bool need_inode_page_update(struct f2fs_sb_info *sbi, nid_t ino)
{
	struct page *i = find_get_page(NODE_MAPPING(sbi), ino);
	bool ret = false;
	/* But we need to avoid that there are some inode updates */
	if ((i && PageDirty(i)) || f2fs_need_inode_block_update(sbi, ino))
		ret = true;
	f2fs_put_page(i, 0);
	return ret;
}

static void try_to_fix_pino(struct inode *inode)
{
	struct f2fs_inode_info *fi = F2FS_I(inode);
	nid_t pino;

	f2fs_down_write(&fi->i_sem);
	if (file_wrong_pino(inode) && inode->i_nlink == 1 &&
			get_parent_ino(inode, &pino)) {
		f2fs_i_pino_write(inode, pino);
		file_got_pino(inode);
	}
	f2fs_up_write(&fi->i_sem);
}

static int f2fs_do_sync_file(struct file *file, loff_t start, loff_t end,
						int datasync, bool atomic)
{
	struct inode *inode = file->f_mapping->host;
	struct f2fs_sb_info *sbi = F2FS_I_SB(inode);
	nid_t ino = inode->i_ino;
	int ret = 0;
	enum cp_reason_type cp_reason = 0;
	struct writeback_control wbc = {
		.sync_mode = WB_SYNC_ALL,
		.nr_to_write = LONG_MAX,
		.for_reclaim = 0,
	};
	unsigned int seq_id = 0;

	if (unlikely(f2fs_readonly(inode->i_sb)))
		return 0;

	trace_f2fs_sync_file_enter(inode);

	if (S_ISDIR(inode->i_mode))
		goto go_write;

	/* if fdatasync is triggered, let's do in-place-update */
	if (datasync || get_dirty_pages(inode) <= SM_I(sbi)->min_fsync_blocks)
		set_inode_flag(inode, FI_NEED_IPU);
	ret = file_write_and_wait_range(file, start, end);
	clear_inode_flag(inode, FI_NEED_IPU);

	if (ret || is_sbi_flag_set(sbi, SBI_CP_DISABLED)) {
		trace_f2fs_sync_file_exit(inode, cp_reason, datasync, ret);
		return ret;
	}

	/* if the inode is dirty, let's recover all the time */
	if (!f2fs_skip_inode_update(inode, datasync)) {
		f2fs_write_inode(inode, NULL);
		goto go_write;
	}

	/*
	 * if there is no written data, don't waste time to write recovery info.
	 */
	if (!is_inode_flag_set(inode, FI_APPEND_WRITE) &&
			!f2fs_exist_written_data(sbi, ino, APPEND_INO)) {

		/* it may call write_inode just prior to fsync */
		if (need_inode_page_update(sbi, ino))
			goto go_write;

		if (is_inode_flag_set(inode, FI_UPDATE_WRITE) ||
				f2fs_exist_written_data(sbi, ino, UPDATE_INO))
			goto flush_out;
		goto out;
	} else {
		/*
		 * for OPU case, during fsync(), node can be persisted before
		 * data when lower device doesn't support write barrier, result
		 * in data corruption after SPO.
		 * So for strict fsync mode, force to use atomic write sematics
		 * to keep write order in between data/node and last node to
		 * avoid potential data corruption.
		 */
		if (F2FS_OPTION(sbi).fsync_mode ==
				FSYNC_MODE_STRICT && !atomic)
			atomic = true;
	}
go_write:
	/*
	 * Both of fdatasync() and fsync() are able to be recovered from
	 * sudden-power-off.
	 */
	f2fs_down_read(&F2FS_I(inode)->i_sem);
	cp_reason = need_do_checkpoint(inode);
	f2fs_up_read(&F2FS_I(inode)->i_sem);

	if (cp_reason) {
		/* all the dirty node pages should be flushed for POR */
		ret = f2fs_sync_fs(inode->i_sb, 1);

		/*
		 * We've secured consistency through sync_fs. Following pino
		 * will be used only for fsynced inodes after checkpoint.
		 */
		try_to_fix_pino(inode);
		clear_inode_flag(inode, FI_APPEND_WRITE);
		clear_inode_flag(inode, FI_UPDATE_WRITE);
		goto out;
	}
sync_nodes:
	atomic_inc(&sbi->wb_sync_req[NODE]);
	ret = f2fs_fsync_node_pages(sbi, inode, &wbc, atomic, &seq_id);
	atomic_dec(&sbi->wb_sync_req[NODE]);
	if (ret)
		goto out;

	/* if cp_error was enabled, we should avoid infinite loop */
	if (unlikely(f2fs_cp_error(sbi))) {
		ret = -EIO;
		goto out;
	}

	if (f2fs_need_inode_block_update(sbi, ino)) {
		f2fs_mark_inode_dirty_sync(inode, true);
		f2fs_write_inode(inode, NULL);
		goto sync_nodes;
	}

	/*
	 * If it's atomic_write, it's just fine to keep write ordering. So
	 * here we don't need to wait for node write completion, since we use
	 * node chain which serializes node blocks. If one of node writes are
	 * reordered, we can see simply broken chain, resulting in stopping
	 * roll-forward recovery. It means we'll recover all or none node blocks
	 * given fsync mark.
	 */
	if (!atomic) {
		ret = f2fs_wait_on_node_pages_writeback(sbi, seq_id);
		if (ret)
			goto out;
	}

	/* once recovery info is written, don't need to tack this */
	f2fs_remove_ino_entry(sbi, ino, APPEND_INO);
	clear_inode_flag(inode, FI_APPEND_WRITE);
flush_out:
	if ((!atomic && F2FS_OPTION(sbi).fsync_mode != FSYNC_MODE_NOBARRIER) ||
	    (atomic && !test_opt(sbi, NOBARRIER) && f2fs_sb_has_blkzoned(sbi)))
		ret = f2fs_issue_flush(sbi, inode->i_ino);
	if (!ret) {
		f2fs_remove_ino_entry(sbi, ino, UPDATE_INO);
		clear_inode_flag(inode, FI_UPDATE_WRITE);
		f2fs_remove_ino_entry(sbi, ino, FLUSH_INO);
	}
	f2fs_update_time(sbi, REQ_TIME);
out:
	trace_f2fs_sync_file_exit(inode, cp_reason, datasync, ret);
	return ret;
}

int f2fs_sync_file(struct file *file, loff_t start, loff_t end, int datasync)
{
	if (unlikely(f2fs_cp_error(F2FS_I_SB(file_inode(file)))))
		return -EIO;
	return f2fs_do_sync_file(file, start, end, datasync, false);
}

static bool __found_offset(struct address_space *mapping, block_t blkaddr,
				pgoff_t index, int whence)
{
	switch (whence) {
	case SEEK_DATA:
		if (__is_valid_data_blkaddr(blkaddr))
			return true;
		if (blkaddr == NEW_ADDR &&
		    xa_get_mark(&mapping->i_pages, index, PAGECACHE_TAG_DIRTY))
			return true;
		break;
	case SEEK_HOLE:
		if (blkaddr == NULL_ADDR)
			return true;
		break;
	}
	return false;
}

static loff_t f2fs_seek_block(struct file *file, loff_t offset, int whence)
{
	struct inode *inode = file->f_mapping->host;
	loff_t maxbytes = inode->i_sb->s_maxbytes;
	struct dnode_of_data dn;
	pgoff_t pgofs, end_offset;
	loff_t data_ofs = offset;
	loff_t isize;
	int err = 0;

	inode_lock(inode);

	isize = i_size_read(inode);
	if (offset >= isize)
		goto fail;

	/* handle inline data case */
	if (f2fs_has_inline_data(inode)) {
		if (whence == SEEK_HOLE) {
			data_ofs = isize;
			goto found;
		} else if (whence == SEEK_DATA) {
			data_ofs = offset;
			goto found;
		}
	}

	pgofs = (pgoff_t)(offset >> PAGE_SHIFT);

	for (; data_ofs < isize; data_ofs = (loff_t)pgofs << PAGE_SHIFT) {
		set_new_dnode(&dn, inode, NULL, NULL, 0);
		err = f2fs_get_dnode_of_data(&dn, pgofs, LOOKUP_NODE);
		if (err && err != -ENOENT) {
			goto fail;
		} else if (err == -ENOENT) {
			/* direct node does not exists */
			if (whence == SEEK_DATA) {
				pgofs = f2fs_get_next_page_offset(&dn, pgofs);
				continue;
			} else {
				goto found;
			}
		}

		end_offset = ADDRS_PER_PAGE(dn.node_page, inode);

		/* find data/hole in dnode block */
		for (; dn.ofs_in_node < end_offset;
				dn.ofs_in_node++, pgofs++,
				data_ofs = (loff_t)pgofs << PAGE_SHIFT) {
			block_t blkaddr;

			blkaddr = f2fs_data_blkaddr(&dn);

			if (__is_valid_data_blkaddr(blkaddr) &&
				!f2fs_is_valid_blkaddr(F2FS_I_SB(inode),
					blkaddr, DATA_GENERIC_ENHANCE)) {
				f2fs_put_dnode(&dn);
				goto fail;
			}

			if (__found_offset(file->f_mapping, blkaddr,
							pgofs, whence)) {
				f2fs_put_dnode(&dn);
				goto found;
			}
		}
		f2fs_put_dnode(&dn);
	}

	if (whence == SEEK_DATA)
		goto fail;
found:
	if (whence == SEEK_HOLE && data_ofs > isize)
		data_ofs = isize;
	inode_unlock(inode);
	return vfs_setpos(file, data_ofs, maxbytes);
fail:
	inode_unlock(inode);
	return -ENXIO;
}

static loff_t f2fs_llseek(struct file *file, loff_t offset, int whence)
{
	struct inode *inode = file->f_mapping->host;
	loff_t maxbytes = inode->i_sb->s_maxbytes;

	if (f2fs_compressed_file(inode))
		maxbytes = max_file_blocks(inode) << F2FS_BLKSIZE_BITS;

	switch (whence) {
	case SEEK_SET:
	case SEEK_CUR:
	case SEEK_END:
		return generic_file_llseek_size(file, offset, whence,
						maxbytes, i_size_read(inode));
	case SEEK_DATA:
	case SEEK_HOLE:
		if (offset < 0)
			return -ENXIO;
		return f2fs_seek_block(file, offset, whence);
	}

	return -EINVAL;
}

static int f2fs_file_mmap(struct file *file, struct vm_area_struct *vma)
{
	struct inode *inode = file_inode(file);

	if (unlikely(f2fs_cp_error(F2FS_I_SB(inode))))
		return -EIO;

	if (!f2fs_is_compress_backend_ready(inode))
		return -EOPNOTSUPP;

	file_accessed(file);
	vma->vm_ops = &f2fs_file_vm_ops;
	set_inode_flag(inode, FI_MMAP_FILE);
	return 0;
}

static int f2fs_file_open(struct inode *inode, struct file *filp)
{
	int err = fscrypt_file_open(inode, filp);

	if (err)
		return err;

	if (!f2fs_is_compress_backend_ready(inode))
		return -EOPNOTSUPP;

	err = fsverity_file_open(inode, filp);
	if (err)
		return err;

	filp->f_mode |= FMODE_NOWAIT;

	return dquot_file_open(inode, filp);
}

void f2fs_truncate_data_blocks_range(struct dnode_of_data *dn, int count)
{
	struct f2fs_sb_info *sbi = F2FS_I_SB(dn->inode);
	struct f2fs_node *raw_node;
	int nr_free = 0, ofs = dn->ofs_in_node, len = count;
	__le32 *addr;
	int base = 0;
	bool compressed_cluster = false;
	int cluster_index = 0, valid_blocks = 0;
	int cluster_size = F2FS_I(dn->inode)->i_cluster_size;
	bool released = !atomic_read(&F2FS_I(dn->inode)->i_compr_blocks);

	if (IS_INODE(dn->node_page) && f2fs_has_extra_attr(dn->inode))
		base = get_extra_isize(dn->inode);

	raw_node = F2FS_NODE(dn->node_page);
	addr = blkaddr_in_node(raw_node) + base + ofs;

	/* Assumption: truncateion starts with cluster */
	for (; count > 0; count--, addr++, dn->ofs_in_node++, cluster_index++) {
		block_t blkaddr = le32_to_cpu(*addr);

		if (f2fs_compressed_file(dn->inode) &&
					!(cluster_index & (cluster_size - 1))) {
			if (compressed_cluster)
				f2fs_i_compr_blocks_update(dn->inode,
							valid_blocks, false);
			compressed_cluster = (blkaddr == COMPRESS_ADDR);
			valid_blocks = 0;
		}

		if (blkaddr == NULL_ADDR)
			continue;

		dn->data_blkaddr = NULL_ADDR;
		f2fs_set_data_blkaddr(dn);

		if (__is_valid_data_blkaddr(blkaddr)) {
			if (!f2fs_is_valid_blkaddr(sbi, blkaddr,
					DATA_GENERIC_ENHANCE))
				continue;
			if (compressed_cluster)
				valid_blocks++;
		}

		if (dn->ofs_in_node == 0 && IS_INODE(dn->node_page))
			clear_inode_flag(dn->inode, FI_FIRST_BLOCK_WRITTEN);

		f2fs_invalidate_blocks(sbi, blkaddr);

		if (!released || blkaddr != COMPRESS_ADDR)
			nr_free++;
	}

	if (compressed_cluster)
		f2fs_i_compr_blocks_update(dn->inode, valid_blocks, false);

	if (nr_free) {
		pgoff_t fofs;
		/*
		 * once we invalidate valid blkaddr in range [ofs, ofs + count],
		 * we will invalidate all blkaddr in the whole range.
		 */
		fofs = f2fs_start_bidx_of_node(ofs_of_node(dn->node_page),
							dn->inode) + ofs;
		f2fs_update_extent_cache_range(dn, fofs, 0, len);
		dec_valid_block_count(sbi, dn->inode, nr_free);
	}
	dn->ofs_in_node = ofs;

	f2fs_update_time(sbi, REQ_TIME);
	trace_f2fs_truncate_data_blocks_range(dn->inode, dn->nid,
					 dn->ofs_in_node, nr_free);
}

void f2fs_truncate_data_blocks(struct dnode_of_data *dn)
{
	f2fs_truncate_data_blocks_range(dn, ADDRS_PER_BLOCK(dn->inode));
}

static int truncate_partial_data_page(struct inode *inode, u64 from,
								bool cache_only)
{
	loff_t offset = from & (PAGE_SIZE - 1);
	pgoff_t index = from >> PAGE_SHIFT;
	struct address_space *mapping = inode->i_mapping;
	struct page *page;

	if (!offset && !cache_only)
		return 0;

	if (cache_only) {
		page = find_lock_page(mapping, index);
		if (page && PageUptodate(page))
			goto truncate_out;
		f2fs_put_page(page, 1);
		return 0;
	}

	page = f2fs_get_lock_data_page(inode, index, true);
	if (IS_ERR(page))
		return PTR_ERR(page) == -ENOENT ? 0 : PTR_ERR(page);
truncate_out:
	f2fs_wait_on_page_writeback(page, DATA, true, true);
	zero_user(page, offset, PAGE_SIZE - offset);

	/* An encrypted inode should have a key and truncate the last page. */
	f2fs_bug_on(F2FS_I_SB(inode), cache_only && IS_ENCRYPTED(inode));
	if (!cache_only)
		set_page_dirty(page);
	f2fs_put_page(page, 1);
	return 0;
}

int f2fs_do_truncate_blocks(struct inode *inode, u64 from, bool lock)
{
	struct f2fs_sb_info *sbi = F2FS_I_SB(inode);
	struct dnode_of_data dn;
	pgoff_t free_from;
	int count = 0, err = 0;
	struct page *ipage;
	bool truncate_page = false;

	trace_f2fs_truncate_blocks_enter(inode, from);

	free_from = (pgoff_t)F2FS_BLK_ALIGN(from);

	if (free_from >= max_file_blocks(inode))
		goto free_partial;

	if (lock)
		f2fs_lock_op(sbi);

	ipage = f2fs_get_node_page(sbi, inode->i_ino);
	if (IS_ERR(ipage)) {
		err = PTR_ERR(ipage);
		goto out;
	}

	if (f2fs_has_inline_data(inode)) {
		f2fs_truncate_inline_inode(inode, ipage, from);
		f2fs_put_page(ipage, 1);
		truncate_page = true;
		goto out;
	}

	set_new_dnode(&dn, inode, ipage, NULL, 0);
	err = f2fs_get_dnode_of_data(&dn, free_from, LOOKUP_NODE_RA);
	if (err) {
		if (err == -ENOENT)
			goto free_next;
		goto out;
	}

	count = ADDRS_PER_PAGE(dn.node_page, inode);

	count -= dn.ofs_in_node;
	f2fs_bug_on(sbi, count < 0);

	if (dn.ofs_in_node || IS_INODE(dn.node_page)) {
		f2fs_truncate_data_blocks_range(&dn, count);
		free_from += count;
	}

	f2fs_put_dnode(&dn);
free_next:
	err = f2fs_truncate_inode_blocks(inode, free_from);
out:
	if (lock)
		f2fs_unlock_op(sbi);
free_partial:
	/* lastly zero out the first data page */
	if (!err)
		err = truncate_partial_data_page(inode, from, truncate_page);

	trace_f2fs_truncate_blocks_exit(inode, err);
	return err;
}

int f2fs_truncate_blocks(struct inode *inode, u64 from, bool lock)
{
	u64 free_from = from;
	int err;

#ifdef CONFIG_F2FS_FS_COMPRESSION
	/*
	 * for compressed file, only support cluster size
	 * aligned truncation.
	 */
	if (f2fs_compressed_file(inode))
		free_from = round_up(from,
				F2FS_I(inode)->i_cluster_size << PAGE_SHIFT);
#endif

	err = f2fs_do_truncate_blocks(inode, free_from, lock);
	if (err)
		return err;

#ifdef CONFIG_F2FS_FS_COMPRESSION
	/*
	 * For compressed file, after release compress blocks, don't allow write
	 * direct, but we should allow write direct after truncate to zero.
	 */
	if (f2fs_compressed_file(inode) && !free_from
			&& is_inode_flag_set(inode, FI_COMPRESS_RELEASED))
		clear_inode_flag(inode, FI_COMPRESS_RELEASED);

	if (from != free_from) {
		err = f2fs_truncate_partial_cluster(inode, from, lock);
		if (err)
			return err;
	}
#endif

	return 0;
}

int f2fs_truncate(struct inode *inode)
{
	int err;

	if (unlikely(f2fs_cp_error(F2FS_I_SB(inode))))
		return -EIO;

	if (!(S_ISREG(inode->i_mode) || S_ISDIR(inode->i_mode) ||
				S_ISLNK(inode->i_mode)))
		return 0;

	trace_f2fs_truncate(inode);

	if (time_to_inject(F2FS_I_SB(inode), FAULT_TRUNCATE)) {
		f2fs_show_injection_info(F2FS_I_SB(inode), FAULT_TRUNCATE);
		return -EIO;
	}

	err = f2fs_dquot_initialize(inode);
	if (err)
		return err;

	/* we should check inline_data size */
	if (!f2fs_may_inline_data(inode)) {
		err = f2fs_convert_inline_inode(inode);
		if (err)
			return err;
	}

	err = f2fs_truncate_blocks(inode, i_size_read(inode), true);
	if (err)
		return err;

	inode->i_mtime = inode->i_ctime = current_time(inode);
	f2fs_mark_inode_dirty_sync(inode, false);
	return 0;
}

int f2fs_getattr(struct user_namespace *mnt_userns, const struct path *path,
		 struct kstat *stat, u32 request_mask, unsigned int query_flags)
{
	struct inode *inode = d_inode(path->dentry);
	struct f2fs_inode_info *fi = F2FS_I(inode);
	struct f2fs_inode *ri = NULL;
	unsigned int flags;

	if (f2fs_has_extra_attr(inode) &&
			f2fs_sb_has_inode_crtime(F2FS_I_SB(inode)) &&
			F2FS_FITS_IN_INODE(ri, fi->i_extra_isize, i_crtime)) {
		stat->result_mask |= STATX_BTIME;
		stat->btime.tv_sec = fi->i_crtime.tv_sec;
		stat->btime.tv_nsec = fi->i_crtime.tv_nsec;
	}

	flags = fi->i_flags;
	if (flags & F2FS_COMPR_FL)
		stat->attributes |= STATX_ATTR_COMPRESSED;
	if (flags & F2FS_APPEND_FL)
		stat->attributes |= STATX_ATTR_APPEND;
	if (IS_ENCRYPTED(inode))
		stat->attributes |= STATX_ATTR_ENCRYPTED;
	if (flags & F2FS_IMMUTABLE_FL)
		stat->attributes |= STATX_ATTR_IMMUTABLE;
	if (flags & F2FS_NODUMP_FL)
		stat->attributes |= STATX_ATTR_NODUMP;
	if (IS_VERITY(inode))
		stat->attributes |= STATX_ATTR_VERITY;

	stat->attributes_mask |= (STATX_ATTR_COMPRESSED |
				  STATX_ATTR_APPEND |
				  STATX_ATTR_ENCRYPTED |
				  STATX_ATTR_IMMUTABLE |
				  STATX_ATTR_NODUMP |
				  STATX_ATTR_VERITY);

	generic_fillattr(mnt_userns, inode, stat);

	/* we need to show initial sectors used for inline_data/dentries */
	if ((S_ISREG(inode->i_mode) && f2fs_has_inline_data(inode)) ||
					f2fs_has_inline_dentry(inode))
		stat->blocks += (stat->size + 511) >> 9;

	return 0;
}

#ifdef CONFIG_F2FS_FS_POSIX_ACL
static void __setattr_copy(struct user_namespace *mnt_userns,
			   struct inode *inode, const struct iattr *attr)
{
	unsigned int ia_valid = attr->ia_valid;

	if (ia_valid & ATTR_UID)
		inode->i_uid = attr->ia_uid;
	if (ia_valid & ATTR_GID)
		inode->i_gid = attr->ia_gid;
	if (ia_valid & ATTR_ATIME)
		inode->i_atime = attr->ia_atime;
	if (ia_valid & ATTR_MTIME)
		inode->i_mtime = attr->ia_mtime;
	if (ia_valid & ATTR_CTIME)
		inode->i_ctime = attr->ia_ctime;
	if (ia_valid & ATTR_MODE) {
		umode_t mode = attr->ia_mode;
		kgid_t kgid = i_gid_into_mnt(mnt_userns, inode);

		if (!in_group_p(kgid) && !capable_wrt_inode_uidgid(mnt_userns, inode, CAP_FSETID))
			mode &= ~S_ISGID;
		set_acl_inode(inode, mode);
	}
}
#else
#define __setattr_copy setattr_copy
#endif

int f2fs_setattr(struct user_namespace *mnt_userns, struct dentry *dentry,
		 struct iattr *attr)
{
	struct inode *inode = d_inode(dentry);
	int err;

	if (unlikely(f2fs_cp_error(F2FS_I_SB(inode))))
		return -EIO;

	if (unlikely(IS_IMMUTABLE(inode)))
		return -EPERM;

	if (unlikely(IS_APPEND(inode) &&
			(attr->ia_valid & (ATTR_MODE | ATTR_UID |
				  ATTR_GID | ATTR_TIMES_SET))))
		return -EPERM;

	if ((attr->ia_valid & ATTR_SIZE) &&
		!f2fs_is_compress_backend_ready(inode))
		return -EOPNOTSUPP;

	err = setattr_prepare(mnt_userns, dentry, attr);
	if (err)
		return err;

	err = fscrypt_prepare_setattr(dentry, attr);
	if (err)
		return err;

	err = fsverity_prepare_setattr(dentry, attr);
	if (err)
		return err;

	if (is_quota_modification(inode, attr)) {
		err = f2fs_dquot_initialize(inode);
		if (err)
			return err;
	}
	if ((attr->ia_valid & ATTR_UID &&
		!uid_eq(attr->ia_uid, inode->i_uid)) ||
		(attr->ia_valid & ATTR_GID &&
		!gid_eq(attr->ia_gid, inode->i_gid))) {
		f2fs_lock_op(F2FS_I_SB(inode));
		err = dquot_transfer(inode, attr);
		if (err) {
			set_sbi_flag(F2FS_I_SB(inode),
					SBI_QUOTA_NEED_REPAIR);
			f2fs_unlock_op(F2FS_I_SB(inode));
			return err;
		}
		/*
		 * update uid/gid under lock_op(), so that dquot and inode can
		 * be updated atomically.
		 */
		if (attr->ia_valid & ATTR_UID)
			inode->i_uid = attr->ia_uid;
		if (attr->ia_valid & ATTR_GID)
			inode->i_gid = attr->ia_gid;
		f2fs_mark_inode_dirty_sync(inode, true);
		f2fs_unlock_op(F2FS_I_SB(inode));
	}

	if (attr->ia_valid & ATTR_SIZE) {
		loff_t old_size = i_size_read(inode);

		if (attr->ia_size > MAX_INLINE_DATA(inode)) {
			/*
			 * should convert inline inode before i_size_write to
			 * keep smaller than inline_data size with inline flag.
			 */
			err = f2fs_convert_inline_inode(inode);
			if (err)
				return err;
		}

		f2fs_down_write(&F2FS_I(inode)->i_gc_rwsem[WRITE]);
		filemap_invalidate_lock(inode->i_mapping);

		truncate_setsize(inode, attr->ia_size);

		if (attr->ia_size <= old_size)
			err = f2fs_truncate(inode);
		/*
		 * do not trim all blocks after i_size if target size is
		 * larger than i_size.
		 */
		filemap_invalidate_unlock(inode->i_mapping);
		f2fs_up_write(&F2FS_I(inode)->i_gc_rwsem[WRITE]);
		if (err)
			return err;

		spin_lock(&F2FS_I(inode)->i_size_lock);
		inode->i_mtime = inode->i_ctime = current_time(inode);
		F2FS_I(inode)->last_disk_size = i_size_read(inode);
		spin_unlock(&F2FS_I(inode)->i_size_lock);
	}

	__setattr_copy(mnt_userns, inode, attr);

	if (attr->ia_valid & ATTR_MODE) {
		err = posix_acl_chmod(mnt_userns, inode, f2fs_get_inode_mode(inode));

		if (is_inode_flag_set(inode, FI_ACL_MODE)) {
			if (!err)
				inode->i_mode = F2FS_I(inode)->i_acl_mode;
			clear_inode_flag(inode, FI_ACL_MODE);
		}
	}

	/* file size may changed here */
	f2fs_mark_inode_dirty_sync(inode, true);

	/* inode change will produce dirty node pages flushed by checkpoint */
	f2fs_balance_fs(F2FS_I_SB(inode), true);

	return err;
}

const struct inode_operations f2fs_file_inode_operations = {
	.getattr	= f2fs_getattr,
	.setattr	= f2fs_setattr,
	.get_acl	= f2fs_get_acl,
	.set_acl	= f2fs_set_acl,
	.listxattr	= f2fs_listxattr,
	.fiemap		= f2fs_fiemap,
	.fileattr_get	= f2fs_fileattr_get,
	.fileattr_set	= f2fs_fileattr_set,
};

static int fill_zero(struct inode *inode, pgoff_t index,
					loff_t start, loff_t len)
{
	struct f2fs_sb_info *sbi = F2FS_I_SB(inode);
	struct page *page;

	if (!len)
		return 0;

	f2fs_balance_fs(sbi, true);

	f2fs_lock_op(sbi);
	page = f2fs_get_new_data_page(inode, NULL, index, false);
	f2fs_unlock_op(sbi);

	if (IS_ERR(page))
		return PTR_ERR(page);

	f2fs_wait_on_page_writeback(page, DATA, true, true);
	zero_user(page, start, len);
	set_page_dirty(page);
	f2fs_put_page(page, 1);
	return 0;
}

int f2fs_truncate_hole(struct inode *inode, pgoff_t pg_start, pgoff_t pg_end)
{
	int err;

	while (pg_start < pg_end) {
		struct dnode_of_data dn;
		pgoff_t end_offset, count;

		set_new_dnode(&dn, inode, NULL, NULL, 0);
		err = f2fs_get_dnode_of_data(&dn, pg_start, LOOKUP_NODE);
		if (err) {
			if (err == -ENOENT) {
				pg_start = f2fs_get_next_page_offset(&dn,
								pg_start);
				continue;
			}
			return err;
		}

		end_offset = ADDRS_PER_PAGE(dn.node_page, inode);
		count = min(end_offset - dn.ofs_in_node, pg_end - pg_start);

		f2fs_bug_on(F2FS_I_SB(inode), count == 0 || count > end_offset);

		f2fs_truncate_data_blocks_range(&dn, count);
		f2fs_put_dnode(&dn);

		pg_start += count;
	}
	return 0;
}

static int punch_hole(struct inode *inode, loff_t offset, loff_t len)
{
	pgoff_t pg_start, pg_end;
	loff_t off_start, off_end;
	int ret;

	ret = f2fs_convert_inline_inode(inode);
	if (ret)
		return ret;

	pg_start = ((unsigned long long) offset) >> PAGE_SHIFT;
	pg_end = ((unsigned long long) offset + len) >> PAGE_SHIFT;

	off_start = offset & (PAGE_SIZE - 1);
	off_end = (offset + len) & (PAGE_SIZE - 1);

	if (pg_start == pg_end) {
		ret = fill_zero(inode, pg_start, off_start,
						off_end - off_start);
		if (ret)
			return ret;
	} else {
		if (off_start) {
			ret = fill_zero(inode, pg_start++, off_start,
						PAGE_SIZE - off_start);
			if (ret)
				return ret;
		}
		if (off_end) {
			ret = fill_zero(inode, pg_end, 0, off_end);
			if (ret)
				return ret;
		}

		if (pg_start < pg_end) {
			loff_t blk_start, blk_end;
			struct f2fs_sb_info *sbi = F2FS_I_SB(inode);

			f2fs_balance_fs(sbi, true);

			blk_start = (loff_t)pg_start << PAGE_SHIFT;
			blk_end = (loff_t)pg_end << PAGE_SHIFT;

			f2fs_down_write(&F2FS_I(inode)->i_gc_rwsem[WRITE]);
			filemap_invalidate_lock(inode->i_mapping);

			truncate_pagecache_range(inode, blk_start, blk_end - 1);

			f2fs_lock_op(sbi);
			ret = f2fs_truncate_hole(inode, pg_start, pg_end);
			f2fs_unlock_op(sbi);

			filemap_invalidate_unlock(inode->i_mapping);
			f2fs_up_write(&F2FS_I(inode)->i_gc_rwsem[WRITE]);
		}
	}

	return ret;
}

static int __read_out_blkaddrs(struct inode *inode, block_t *blkaddr,
				int *do_replace, pgoff_t off, pgoff_t len)
{
	struct f2fs_sb_info *sbi = F2FS_I_SB(inode);
	struct dnode_of_data dn;
	int ret, done, i;

next_dnode:
	set_new_dnode(&dn, inode, NULL, NULL, 0);
	ret = f2fs_get_dnode_of_data(&dn, off, LOOKUP_NODE_RA);
	if (ret && ret != -ENOENT) {
		return ret;
	} else if (ret == -ENOENT) {
		if (dn.max_level == 0)
			return -ENOENT;
		done = min((pgoff_t)ADDRS_PER_BLOCK(inode) -
						dn.ofs_in_node, len);
		blkaddr += done;
		do_replace += done;
		goto next;
	}

	done = min((pgoff_t)ADDRS_PER_PAGE(dn.node_page, inode) -
							dn.ofs_in_node, len);
	for (i = 0; i < done; i++, blkaddr++, do_replace++, dn.ofs_in_node++) {
		*blkaddr = f2fs_data_blkaddr(&dn);

		if (__is_valid_data_blkaddr(*blkaddr) &&
			!f2fs_is_valid_blkaddr(sbi, *blkaddr,
					DATA_GENERIC_ENHANCE)) {
			f2fs_put_dnode(&dn);
			return -EFSCORRUPTED;
		}

		if (!f2fs_is_checkpointed_data(sbi, *blkaddr)) {

			if (f2fs_lfs_mode(sbi)) {
				f2fs_put_dnode(&dn);
				return -EOPNOTSUPP;
			}

			/* do not invalidate this block address */
			f2fs_update_data_blkaddr(&dn, NULL_ADDR);
			*do_replace = 1;
		}
	}
	f2fs_put_dnode(&dn);
next:
	len -= done;
	off += done;
	if (len)
		goto next_dnode;
	return 0;
}

static int __roll_back_blkaddrs(struct inode *inode, block_t *blkaddr,
				int *do_replace, pgoff_t off, int len)
{
	struct f2fs_sb_info *sbi = F2FS_I_SB(inode);
	struct dnode_of_data dn;
	int ret, i;

	for (i = 0; i < len; i++, do_replace++, blkaddr++) {
		if (*do_replace == 0)
			continue;

		set_new_dnode(&dn, inode, NULL, NULL, 0);
		ret = f2fs_get_dnode_of_data(&dn, off + i, LOOKUP_NODE_RA);
		if (ret) {
			dec_valid_block_count(sbi, inode, 1);
			f2fs_invalidate_blocks(sbi, *blkaddr);
		} else {
			f2fs_update_data_blkaddr(&dn, *blkaddr);
		}
		f2fs_put_dnode(&dn);
	}
	return 0;
}

static int __clone_blkaddrs(struct inode *src_inode, struct inode *dst_inode,
			block_t *blkaddr, int *do_replace,
			pgoff_t src, pgoff_t dst, pgoff_t len, bool full)
{
	struct f2fs_sb_info *sbi = F2FS_I_SB(src_inode);
	pgoff_t i = 0;
	int ret;

	while (i < len) {
		if (blkaddr[i] == NULL_ADDR && !full) {
			i++;
			continue;
		}

		if (do_replace[i] || blkaddr[i] == NULL_ADDR) {
			struct dnode_of_data dn;
			struct node_info ni;
			size_t new_size;
			pgoff_t ilen;

			set_new_dnode(&dn, dst_inode, NULL, NULL, 0);
			ret = f2fs_get_dnode_of_data(&dn, dst + i, ALLOC_NODE);
			if (ret)
				return ret;

			ret = f2fs_get_node_info(sbi, dn.nid, &ni, false);
			if (ret) {
				f2fs_put_dnode(&dn);
				return ret;
			}

			ilen = min((pgoff_t)
				ADDRS_PER_PAGE(dn.node_page, dst_inode) -
						dn.ofs_in_node, len - i);
			do {
				dn.data_blkaddr = f2fs_data_blkaddr(&dn);
				f2fs_truncate_data_blocks_range(&dn, 1);

				if (do_replace[i]) {
					f2fs_i_blocks_write(src_inode,
							1, false, false);
					f2fs_i_blocks_write(dst_inode,
							1, true, false);
					f2fs_replace_block(sbi, &dn, dn.data_blkaddr,
					blkaddr[i], ni.version, true, false);

					do_replace[i] = 0;
				}
				dn.ofs_in_node++;
				i++;
				new_size = (loff_t)(dst + i) << PAGE_SHIFT;
				if (dst_inode->i_size < new_size)
					f2fs_i_size_write(dst_inode, new_size);
			} while (--ilen && (do_replace[i] || blkaddr[i] == NULL_ADDR));

			f2fs_put_dnode(&dn);
		} else {
			struct page *psrc, *pdst;

			psrc = f2fs_get_lock_data_page(src_inode,
							src + i, true);
			if (IS_ERR(psrc))
				return PTR_ERR(psrc);
			pdst = f2fs_get_new_data_page(dst_inode, NULL, dst + i,
								true);
			if (IS_ERR(pdst)) {
				f2fs_put_page(psrc, 1);
				return PTR_ERR(pdst);
			}
			f2fs_copy_page(psrc, pdst);
			set_page_dirty(pdst);
			f2fs_put_page(pdst, 1);
			f2fs_put_page(psrc, 1);

			ret = f2fs_truncate_hole(src_inode,
						src + i, src + i + 1);
			if (ret)
				return ret;
			i++;
		}
	}
	return 0;
}

static int __exchange_data_block(struct inode *src_inode,
			struct inode *dst_inode, pgoff_t src, pgoff_t dst,
			pgoff_t len, bool full)
{
	block_t *src_blkaddr;
	int *do_replace;
	pgoff_t olen;
	int ret;

	while (len) {
		olen = min((pgoff_t)4 * ADDRS_PER_BLOCK(src_inode), len);

		src_blkaddr = f2fs_kvzalloc(F2FS_I_SB(src_inode),
					array_size(olen, sizeof(block_t)),
					GFP_NOFS);
		if (!src_blkaddr)
			return -ENOMEM;

		do_replace = f2fs_kvzalloc(F2FS_I_SB(src_inode),
					array_size(olen, sizeof(int)),
					GFP_NOFS);
		if (!do_replace) {
			kvfree(src_blkaddr);
			return -ENOMEM;
		}

		ret = __read_out_blkaddrs(src_inode, src_blkaddr,
					do_replace, src, olen);
		if (ret)
			goto roll_back;

		ret = __clone_blkaddrs(src_inode, dst_inode, src_blkaddr,
					do_replace, src, dst, olen, full);
		if (ret)
			goto roll_back;

		src += olen;
		dst += olen;
		len -= olen;

		kvfree(src_blkaddr);
		kvfree(do_replace);
	}
	return 0;

roll_back:
	__roll_back_blkaddrs(src_inode, src_blkaddr, do_replace, src, olen);
	kvfree(src_blkaddr);
	kvfree(do_replace);
	return ret;
}

static int f2fs_do_collapse(struct inode *inode, loff_t offset, loff_t len)
{
	struct f2fs_sb_info *sbi = F2FS_I_SB(inode);
	pgoff_t nrpages = DIV_ROUND_UP(i_size_read(inode), PAGE_SIZE);
	pgoff_t start = offset >> PAGE_SHIFT;
	pgoff_t end = (offset + len) >> PAGE_SHIFT;
	int ret;

	f2fs_balance_fs(sbi, true);

	/* avoid gc operation during block exchange */
	f2fs_down_write(&F2FS_I(inode)->i_gc_rwsem[WRITE]);
	filemap_invalidate_lock(inode->i_mapping);

	f2fs_lock_op(sbi);
	f2fs_drop_extent_tree(inode);
	truncate_pagecache(inode, offset);
	ret = __exchange_data_block(inode, inode, end, start, nrpages - end, true);
	f2fs_unlock_op(sbi);

	filemap_invalidate_unlock(inode->i_mapping);
	f2fs_up_write(&F2FS_I(inode)->i_gc_rwsem[WRITE]);
	return ret;
}

static int f2fs_collapse_range(struct inode *inode, loff_t offset, loff_t len)
{
	loff_t new_size;
	int ret;

	if (offset + len >= i_size_read(inode))
		return -EINVAL;

	/* collapse range should be aligned to block size of f2fs. */
	if (offset & (F2FS_BLKSIZE - 1) || len & (F2FS_BLKSIZE - 1))
		return -EINVAL;

	ret = f2fs_convert_inline_inode(inode);
	if (ret)
		return ret;

	/* write out all dirty pages from offset */
	ret = filemap_write_and_wait_range(inode->i_mapping, offset, LLONG_MAX);
	if (ret)
		return ret;

	ret = f2fs_do_collapse(inode, offset, len);
	if (ret)
		return ret;

	/* write out all moved pages, if possible */
	filemap_invalidate_lock(inode->i_mapping);
	filemap_write_and_wait_range(inode->i_mapping, offset, LLONG_MAX);
	truncate_pagecache(inode, offset);

	new_size = i_size_read(inode) - len;
	ret = f2fs_truncate_blocks(inode, new_size, true);
	filemap_invalidate_unlock(inode->i_mapping);
	if (!ret)
		f2fs_i_size_write(inode, new_size);
	return ret;
}

static int f2fs_do_zero_range(struct dnode_of_data *dn, pgoff_t start,
								pgoff_t end)
{
	struct f2fs_sb_info *sbi = F2FS_I_SB(dn->inode);
	pgoff_t index = start;
	unsigned int ofs_in_node = dn->ofs_in_node;
	blkcnt_t count = 0;
	int ret;

	for (; index < end; index++, dn->ofs_in_node++) {
		if (f2fs_data_blkaddr(dn) == NULL_ADDR)
			count++;
	}

	dn->ofs_in_node = ofs_in_node;
	ret = f2fs_reserve_new_blocks(dn, count);
	if (ret)
		return ret;

	dn->ofs_in_node = ofs_in_node;
	for (index = start; index < end; index++, dn->ofs_in_node++) {
		dn->data_blkaddr = f2fs_data_blkaddr(dn);
		/*
		 * f2fs_reserve_new_blocks will not guarantee entire block
		 * allocation.
		 */
		if (dn->data_blkaddr == NULL_ADDR) {
			ret = -ENOSPC;
			break;
		}

		if (dn->data_blkaddr == NEW_ADDR)
			continue;

		if (!f2fs_is_valid_blkaddr(sbi, dn->data_blkaddr,
					DATA_GENERIC_ENHANCE)) {
			ret = -EFSCORRUPTED;
			break;
		}

		f2fs_invalidate_blocks(sbi, dn->data_blkaddr);
		dn->data_blkaddr = NEW_ADDR;
		f2fs_set_data_blkaddr(dn);
	}

	f2fs_update_extent_cache_range(dn, start, 0, index - start);

	return ret;
}

static int f2fs_zero_range(struct inode *inode, loff_t offset, loff_t len,
								int mode)
{
	struct f2fs_sb_info *sbi = F2FS_I_SB(inode);
	struct address_space *mapping = inode->i_mapping;
	pgoff_t index, pg_start, pg_end;
	loff_t new_size = i_size_read(inode);
	loff_t off_start, off_end;
	int ret = 0;

	ret = inode_newsize_ok(inode, (len + offset));
	if (ret)
		return ret;

	ret = f2fs_convert_inline_inode(inode);
	if (ret)
		return ret;

	ret = filemap_write_and_wait_range(mapping, offset, offset + len - 1);
	if (ret)
		return ret;

	pg_start = ((unsigned long long) offset) >> PAGE_SHIFT;
	pg_end = ((unsigned long long) offset + len) >> PAGE_SHIFT;

	off_start = offset & (PAGE_SIZE - 1);
	off_end = (offset + len) & (PAGE_SIZE - 1);

	if (pg_start == pg_end) {
		ret = fill_zero(inode, pg_start, off_start,
						off_end - off_start);
		if (ret)
			return ret;

		new_size = max_t(loff_t, new_size, offset + len);
	} else {
		if (off_start) {
			ret = fill_zero(inode, pg_start++, off_start,
						PAGE_SIZE - off_start);
			if (ret)
				return ret;

			new_size = max_t(loff_t, new_size,
					(loff_t)pg_start << PAGE_SHIFT);
		}

		for (index = pg_start; index < pg_end;) {
			struct dnode_of_data dn;
			unsigned int end_offset;
			pgoff_t end;

			f2fs_down_write(&F2FS_I(inode)->i_gc_rwsem[WRITE]);
			filemap_invalidate_lock(mapping);

			truncate_pagecache_range(inode,
				(loff_t)index << PAGE_SHIFT,
				((loff_t)pg_end << PAGE_SHIFT) - 1);

			f2fs_lock_op(sbi);

			set_new_dnode(&dn, inode, NULL, NULL, 0);
			ret = f2fs_get_dnode_of_data(&dn, index, ALLOC_NODE);
			if (ret) {
				f2fs_unlock_op(sbi);
				filemap_invalidate_unlock(mapping);
				f2fs_up_write(&F2FS_I(inode)->i_gc_rwsem[WRITE]);
				goto out;
			}

			end_offset = ADDRS_PER_PAGE(dn.node_page, inode);
			end = min(pg_end, end_offset - dn.ofs_in_node + index);

			ret = f2fs_do_zero_range(&dn, index, end);
			f2fs_put_dnode(&dn);

			f2fs_unlock_op(sbi);
			filemap_invalidate_unlock(mapping);
			f2fs_up_write(&F2FS_I(inode)->i_gc_rwsem[WRITE]);

			f2fs_balance_fs(sbi, dn.node_changed);

			if (ret)
				goto out;

			index = end;
			new_size = max_t(loff_t, new_size,
					(loff_t)index << PAGE_SHIFT);
		}

		if (off_end) {
			ret = fill_zero(inode, pg_end, 0, off_end);
			if (ret)
				goto out;

			new_size = max_t(loff_t, new_size, offset + len);
		}
	}

out:
	if (new_size > i_size_read(inode)) {
		if (mode & FALLOC_FL_KEEP_SIZE)
			file_set_keep_isize(inode);
		else
			f2fs_i_size_write(inode, new_size);
	}
	return ret;
}

static int f2fs_insert_range(struct inode *inode, loff_t offset, loff_t len)
{
	struct f2fs_sb_info *sbi = F2FS_I_SB(inode);
	struct address_space *mapping = inode->i_mapping;
	pgoff_t nr, pg_start, pg_end, delta, idx;
	loff_t new_size;
	int ret = 0;

	new_size = i_size_read(inode) + len;
	ret = inode_newsize_ok(inode, new_size);
	if (ret)
		return ret;

	if (offset >= i_size_read(inode))
		return -EINVAL;

	/* insert range should be aligned to block size of f2fs. */
	if (offset & (F2FS_BLKSIZE - 1) || len & (F2FS_BLKSIZE - 1))
		return -EINVAL;

	ret = f2fs_convert_inline_inode(inode);
	if (ret)
		return ret;

	f2fs_balance_fs(sbi, true);

	filemap_invalidate_lock(mapping);
	ret = f2fs_truncate_blocks(inode, i_size_read(inode), true);
	filemap_invalidate_unlock(mapping);
	if (ret)
		return ret;

	/* write out all dirty pages from offset */
	ret = filemap_write_and_wait_range(mapping, offset, LLONG_MAX);
	if (ret)
		return ret;

	pg_start = offset >> PAGE_SHIFT;
	pg_end = (offset + len) >> PAGE_SHIFT;
	delta = pg_end - pg_start;
	idx = DIV_ROUND_UP(i_size_read(inode), PAGE_SIZE);

	/* avoid gc operation during block exchange */
	f2fs_down_write(&F2FS_I(inode)->i_gc_rwsem[WRITE]);
	filemap_invalidate_lock(mapping);
	truncate_pagecache(inode, offset);

	while (!ret && idx > pg_start) {
		nr = idx - pg_start;
		if (nr > delta)
			nr = delta;
		idx -= nr;

		f2fs_lock_op(sbi);
		f2fs_drop_extent_tree(inode);

		ret = __exchange_data_block(inode, inode, idx,
					idx + delta, nr, false);
		f2fs_unlock_op(sbi);
	}
	filemap_invalidate_unlock(mapping);
	f2fs_up_write(&F2FS_I(inode)->i_gc_rwsem[WRITE]);

	/* write out all moved pages, if possible */
	filemap_invalidate_lock(mapping);
	filemap_write_and_wait_range(mapping, offset, LLONG_MAX);
	truncate_pagecache(inode, offset);
	filemap_invalidate_unlock(mapping);

	if (!ret)
		f2fs_i_size_write(inode, new_size);
	return ret;
}

static int expand_inode_data(struct inode *inode, loff_t offset,
					loff_t len, int mode)
{
	struct f2fs_sb_info *sbi = F2FS_I_SB(inode);
	struct f2fs_map_blocks map = { .m_next_pgofs = NULL,
			.m_next_extent = NULL, .m_seg_type = NO_CHECK_TYPE,
			.m_may_create = true };
	struct f2fs_gc_control gc_control = { .victim_segno = NULL_SEGNO,
			.init_gc_type = FG_GC,
			.should_migrate_blocks = false,
			.err_gc_skipped = true,
			.nr_free_secs = 0 };
	pgoff_t pg_start, pg_end;
	loff_t new_size = i_size_read(inode);
	loff_t off_end;
	block_t expanded = 0;
	int err;

	err = inode_newsize_ok(inode, (len + offset));
	if (err)
		return err;

	err = f2fs_convert_inline_inode(inode);
	if (err)
		return err;

	f2fs_balance_fs(sbi, true);

	pg_start = ((unsigned long long)offset) >> PAGE_SHIFT;
	pg_end = ((unsigned long long)offset + len) >> PAGE_SHIFT;
	off_end = (offset + len) & (PAGE_SIZE - 1);

	map.m_lblk = pg_start;
	map.m_len = pg_end - pg_start;
	if (off_end)
		map.m_len++;

	if (!map.m_len)
		return 0;

	if (f2fs_is_pinned_file(inode)) {
		block_t sec_blks = BLKS_PER_SEC(sbi);
		block_t sec_len = roundup(map.m_len, sec_blks);

		map.m_len = sec_blks;
next_alloc:
		if (has_not_enough_free_secs(sbi, 0,
			GET_SEC_FROM_SEG(sbi, overprovision_segments(sbi)))) {
			f2fs_down_write(&sbi->gc_lock);
<<<<<<< HEAD
			err = f2fs_gc(sbi, true, false, false, NULL_SEGNO);
			if (err && err != -ENODATA && err != -EAGAIN)
=======
			err = f2fs_gc(sbi, &gc_control);
			if (err && err != -ENODATA)
>>>>>>> 88084a3d
				goto out_err;
		}

		f2fs_down_write(&sbi->pin_sem);

		f2fs_lock_op(sbi);
		f2fs_allocate_new_section(sbi, CURSEG_COLD_DATA_PINNED, false);
		f2fs_unlock_op(sbi);

		map.m_seg_type = CURSEG_COLD_DATA_PINNED;
		err = f2fs_map_blocks(inode, &map, 1, F2FS_GET_BLOCK_PRE_DIO);
		file_dont_truncate(inode);

		f2fs_up_write(&sbi->pin_sem);

		expanded += map.m_len;
		sec_len -= map.m_len;
		map.m_lblk += map.m_len;
		if (!err && sec_len)
			goto next_alloc;

		map.m_len = expanded;
	} else {
		err = f2fs_map_blocks(inode, &map, 1, F2FS_GET_BLOCK_PRE_AIO);
		expanded = map.m_len;
	}
out_err:
	if (err) {
		pgoff_t last_off;

		if (!expanded)
			return err;

		last_off = pg_start + expanded - 1;

		/* update new size to the failed position */
		new_size = (last_off == pg_end) ? offset + len :
					(loff_t)(last_off + 1) << PAGE_SHIFT;
	} else {
		new_size = ((loff_t)pg_end << PAGE_SHIFT) + off_end;
	}

	if (new_size > i_size_read(inode)) {
		if (mode & FALLOC_FL_KEEP_SIZE)
			file_set_keep_isize(inode);
		else
			f2fs_i_size_write(inode, new_size);
	}

	return err;
}

static long f2fs_fallocate(struct file *file, int mode,
				loff_t offset, loff_t len)
{
	struct inode *inode = file_inode(file);
	long ret = 0;

	if (unlikely(f2fs_cp_error(F2FS_I_SB(inode))))
		return -EIO;
	if (!f2fs_is_checkpoint_ready(F2FS_I_SB(inode)))
		return -ENOSPC;
	if (!f2fs_is_compress_backend_ready(inode))
		return -EOPNOTSUPP;

	/* f2fs only support ->fallocate for regular file */
	if (!S_ISREG(inode->i_mode))
		return -EINVAL;

	if (IS_ENCRYPTED(inode) &&
		(mode & (FALLOC_FL_COLLAPSE_RANGE | FALLOC_FL_INSERT_RANGE)))
		return -EOPNOTSUPP;

	/*
	 * Pinned file should not support partial trucation since the block
	 * can be used by applications.
	 */
	if ((f2fs_compressed_file(inode) || f2fs_is_pinned_file(inode)) &&
		(mode & (FALLOC_FL_PUNCH_HOLE | FALLOC_FL_COLLAPSE_RANGE |
			FALLOC_FL_ZERO_RANGE | FALLOC_FL_INSERT_RANGE)))
		return -EOPNOTSUPP;

	if (mode & ~(FALLOC_FL_KEEP_SIZE | FALLOC_FL_PUNCH_HOLE |
			FALLOC_FL_COLLAPSE_RANGE | FALLOC_FL_ZERO_RANGE |
			FALLOC_FL_INSERT_RANGE))
		return -EOPNOTSUPP;

	inode_lock(inode);

	ret = file_modified(file);
	if (ret)
		goto out;

	if (mode & FALLOC_FL_PUNCH_HOLE) {
		if (offset >= inode->i_size)
			goto out;

		ret = punch_hole(inode, offset, len);
	} else if (mode & FALLOC_FL_COLLAPSE_RANGE) {
		ret = f2fs_collapse_range(inode, offset, len);
	} else if (mode & FALLOC_FL_ZERO_RANGE) {
		ret = f2fs_zero_range(inode, offset, len, mode);
	} else if (mode & FALLOC_FL_INSERT_RANGE) {
		ret = f2fs_insert_range(inode, offset, len);
	} else {
		ret = expand_inode_data(inode, offset, len, mode);
	}

	if (!ret) {
		inode->i_mtime = inode->i_ctime = current_time(inode);
		f2fs_mark_inode_dirty_sync(inode, false);
		f2fs_update_time(F2FS_I_SB(inode), REQ_TIME);
	}

out:
	inode_unlock(inode);

	trace_f2fs_fallocate(inode, mode, offset, len, ret);
	return ret;
}

static int f2fs_release_file(struct inode *inode, struct file *filp)
{
	/*
	 * f2fs_relase_file is called at every close calls. So we should
	 * not drop any inmemory pages by close called by other process.
	 */
	if (!(filp->f_mode & FMODE_WRITE) ||
			atomic_read(&inode->i_writecount) != 1)
		return 0;

	if (f2fs_is_atomic_file(inode))
		f2fs_abort_atomic_write(inode, true);
	return 0;
}

static int f2fs_file_flush(struct file *file, fl_owner_t id)
{
	struct inode *inode = file_inode(file);

	/*
	 * If the process doing a transaction is crashed, we should do
	 * roll-back. Otherwise, other reader/write can see corrupted database
	 * until all the writers close its file. Since this should be done
	 * before dropping file lock, it needs to do in ->flush.
	 */
	if (f2fs_is_atomic_file(inode) &&
			F2FS_I(inode)->atomic_write_task == current)
		f2fs_abort_atomic_write(inode, true);
	return 0;
}

static int f2fs_setflags_common(struct inode *inode, u32 iflags, u32 mask)
{
	struct f2fs_inode_info *fi = F2FS_I(inode);
	u32 masked_flags = fi->i_flags & mask;

	/* mask can be shrunk by flags_valid selector */
	iflags &= mask;

	/* Is it quota file? Do not allow user to mess with it */
	if (IS_NOQUOTA(inode))
		return -EPERM;

	if ((iflags ^ masked_flags) & F2FS_CASEFOLD_FL) {
		if (!f2fs_sb_has_casefold(F2FS_I_SB(inode)))
			return -EOPNOTSUPP;
		if (!f2fs_empty_dir(inode))
			return -ENOTEMPTY;
	}

	if (iflags & (F2FS_COMPR_FL | F2FS_NOCOMP_FL)) {
		if (!f2fs_sb_has_compression(F2FS_I_SB(inode)))
			return -EOPNOTSUPP;
		if ((iflags & F2FS_COMPR_FL) && (iflags & F2FS_NOCOMP_FL))
			return -EINVAL;
	}

	if ((iflags ^ masked_flags) & F2FS_COMPR_FL) {
		if (masked_flags & F2FS_COMPR_FL) {
			if (!f2fs_disable_compressed_file(inode))
				return -EINVAL;
		}
		if (iflags & F2FS_NOCOMP_FL)
			return -EINVAL;
		if (iflags & F2FS_COMPR_FL) {
			if (!f2fs_may_compress(inode))
				return -EINVAL;
			if (S_ISREG(inode->i_mode) && inode->i_size)
				return -EINVAL;

			set_compress_context(inode);
		}
	}
	if ((iflags ^ masked_flags) & F2FS_NOCOMP_FL) {
		if (masked_flags & F2FS_COMPR_FL)
			return -EINVAL;
	}

	fi->i_flags = iflags | (fi->i_flags & ~mask);
	f2fs_bug_on(F2FS_I_SB(inode), (fi->i_flags & F2FS_COMPR_FL) &&
					(fi->i_flags & F2FS_NOCOMP_FL));

	if (fi->i_flags & F2FS_PROJINHERIT_FL)
		set_inode_flag(inode, FI_PROJ_INHERIT);
	else
		clear_inode_flag(inode, FI_PROJ_INHERIT);

	inode->i_ctime = current_time(inode);
	f2fs_set_inode_flags(inode);
	f2fs_mark_inode_dirty_sync(inode, true);
	return 0;
}

/* FS_IOC_[GS]ETFLAGS and FS_IOC_FS[GS]ETXATTR support */

/*
 * To make a new on-disk f2fs i_flag gettable via FS_IOC_GETFLAGS, add an entry
 * for it to f2fs_fsflags_map[], and add its FS_*_FL equivalent to
 * F2FS_GETTABLE_FS_FL.  To also make it settable via FS_IOC_SETFLAGS, also add
 * its FS_*_FL equivalent to F2FS_SETTABLE_FS_FL.
 *
 * Translating flags to fsx_flags value used by FS_IOC_FSGETXATTR and
 * FS_IOC_FSSETXATTR is done by the VFS.
 */

static const struct {
	u32 iflag;
	u32 fsflag;
} f2fs_fsflags_map[] = {
	{ F2FS_COMPR_FL,	FS_COMPR_FL },
	{ F2FS_SYNC_FL,		FS_SYNC_FL },
	{ F2FS_IMMUTABLE_FL,	FS_IMMUTABLE_FL },
	{ F2FS_APPEND_FL,	FS_APPEND_FL },
	{ F2FS_NODUMP_FL,	FS_NODUMP_FL },
	{ F2FS_NOATIME_FL,	FS_NOATIME_FL },
	{ F2FS_NOCOMP_FL,	FS_NOCOMP_FL },
	{ F2FS_INDEX_FL,	FS_INDEX_FL },
	{ F2FS_DIRSYNC_FL,	FS_DIRSYNC_FL },
	{ F2FS_PROJINHERIT_FL,	FS_PROJINHERIT_FL },
	{ F2FS_CASEFOLD_FL,	FS_CASEFOLD_FL },
};

#define F2FS_GETTABLE_FS_FL (		\
		FS_COMPR_FL |		\
		FS_SYNC_FL |		\
		FS_IMMUTABLE_FL |	\
		FS_APPEND_FL |		\
		FS_NODUMP_FL |		\
		FS_NOATIME_FL |		\
		FS_NOCOMP_FL |		\
		FS_INDEX_FL |		\
		FS_DIRSYNC_FL |		\
		FS_PROJINHERIT_FL |	\
		FS_ENCRYPT_FL |		\
		FS_INLINE_DATA_FL |	\
		FS_NOCOW_FL |		\
		FS_VERITY_FL |		\
		FS_CASEFOLD_FL)

#define F2FS_SETTABLE_FS_FL (		\
		FS_COMPR_FL |		\
		FS_SYNC_FL |		\
		FS_IMMUTABLE_FL |	\
		FS_APPEND_FL |		\
		FS_NODUMP_FL |		\
		FS_NOATIME_FL |		\
		FS_NOCOMP_FL |		\
		FS_DIRSYNC_FL |		\
		FS_PROJINHERIT_FL |	\
		FS_CASEFOLD_FL)

/* Convert f2fs on-disk i_flags to FS_IOC_{GET,SET}FLAGS flags */
static inline u32 f2fs_iflags_to_fsflags(u32 iflags)
{
	u32 fsflags = 0;
	int i;

	for (i = 0; i < ARRAY_SIZE(f2fs_fsflags_map); i++)
		if (iflags & f2fs_fsflags_map[i].iflag)
			fsflags |= f2fs_fsflags_map[i].fsflag;

	return fsflags;
}

/* Convert FS_IOC_{GET,SET}FLAGS flags to f2fs on-disk i_flags */
static inline u32 f2fs_fsflags_to_iflags(u32 fsflags)
{
	u32 iflags = 0;
	int i;

	for (i = 0; i < ARRAY_SIZE(f2fs_fsflags_map); i++)
		if (fsflags & f2fs_fsflags_map[i].fsflag)
			iflags |= f2fs_fsflags_map[i].iflag;

	return iflags;
}

static int f2fs_ioc_getversion(struct file *filp, unsigned long arg)
{
	struct inode *inode = file_inode(filp);

	return put_user(inode->i_generation, (int __user *)arg);
}

static int f2fs_ioc_start_atomic_write(struct file *filp)
{
	struct inode *inode = file_inode(filp);
	struct user_namespace *mnt_userns = file_mnt_user_ns(filp);
	struct f2fs_inode_info *fi = F2FS_I(inode);
	struct f2fs_sb_info *sbi = F2FS_I_SB(inode);
	struct inode *pinode;
	int ret;

	if (!inode_owner_or_capable(mnt_userns, inode))
		return -EACCES;

	if (!S_ISREG(inode->i_mode))
		return -EINVAL;

	if (filp->f_flags & O_DIRECT)
		return -EINVAL;

	ret = mnt_want_write_file(filp);
	if (ret)
		return ret;

	inode_lock(inode);

	if (!f2fs_disable_compressed_file(inode)) {
		ret = -EINVAL;
<<<<<<< HEAD
		goto out;
	}

	if (f2fs_is_atomic_file(inode)) {
		if (is_inode_flag_set(inode, FI_ATOMIC_REVOKE_REQUEST))
			ret = -EINVAL;
=======
>>>>>>> 88084a3d
		goto out;
	}

	if (f2fs_is_atomic_file(inode))
		goto out;

	ret = f2fs_convert_inline_inode(inode);
	if (ret)
		goto out;

<<<<<<< HEAD
	f2fs_down_write(&F2FS_I(inode)->i_gc_rwsem[WRITE]);
=======
	f2fs_down_write(&fi->i_gc_rwsem[WRITE]);
>>>>>>> 88084a3d

	/*
	 * Should wait end_io to count F2FS_WB_CP_DATA correctly by
	 * f2fs_is_atomic_file.
	 */
	if (get_dirty_pages(inode))
		f2fs_warn(sbi, "Unexpected flush for atomic writes: ino=%lu, npages=%u",
			  inode->i_ino, get_dirty_pages(inode));
	ret = filemap_write_and_wait_range(inode->i_mapping, 0, LLONG_MAX);
	if (ret) {
<<<<<<< HEAD
		f2fs_up_write(&F2FS_I(inode)->i_gc_rwsem[WRITE]);
=======
		f2fs_up_write(&fi->i_gc_rwsem[WRITE]);
>>>>>>> 88084a3d
		goto out;
	}

	/* Create a COW inode for atomic write */
	pinode = f2fs_iget(inode->i_sb, fi->i_pino);
	if (IS_ERR(pinode)) {
		f2fs_up_write(&fi->i_gc_rwsem[WRITE]);
		ret = PTR_ERR(pinode);
		goto out;
	}

	ret = f2fs_get_tmpfile(mnt_userns, pinode, &fi->cow_inode);
	iput(pinode);
	if (ret) {
		f2fs_up_write(&fi->i_gc_rwsem[WRITE]);
		goto out;
	}
	f2fs_i_size_write(fi->cow_inode, i_size_read(inode));

	spin_lock(&sbi->inode_lock[ATOMIC_FILE]);
	sbi->atomic_files++;
	spin_unlock(&sbi->inode_lock[ATOMIC_FILE]);

	set_inode_flag(inode, FI_ATOMIC_FILE);
<<<<<<< HEAD
	clear_inode_flag(inode, FI_ATOMIC_REVOKE_REQUEST);
	f2fs_up_write(&F2FS_I(inode)->i_gc_rwsem[WRITE]);
=======
	set_inode_flag(fi->cow_inode, FI_ATOMIC_FILE);
	clear_inode_flag(fi->cow_inode, FI_INLINE_DATA);
	f2fs_up_write(&fi->i_gc_rwsem[WRITE]);
>>>>>>> 88084a3d

	f2fs_update_time(sbi, REQ_TIME);
	fi->atomic_write_task = current;
	stat_update_max_atomic_write(inode);
out:
	inode_unlock(inode);
	mnt_drop_write_file(filp);
	return ret;
}

static int f2fs_ioc_commit_atomic_write(struct file *filp)
{
	struct inode *inode = file_inode(filp);
	struct user_namespace *mnt_userns = file_mnt_user_ns(filp);
	int ret;

	if (!inode_owner_or_capable(mnt_userns, inode))
		return -EACCES;

	ret = mnt_want_write_file(filp);
	if (ret)
		return ret;

	f2fs_balance_fs(F2FS_I_SB(inode), true);

	inode_lock(inode);

	if (f2fs_is_atomic_file(inode)) {
		ret = f2fs_commit_atomic_write(inode);
		if (ret)
			goto unlock_out;

		ret = f2fs_do_sync_file(filp, 0, LLONG_MAX, 0, true);
		if (!ret)
			f2fs_abort_atomic_write(inode, false);
	} else {
		ret = f2fs_do_sync_file(filp, 0, LLONG_MAX, 1, false);
	}
<<<<<<< HEAD
err_out:
	if (is_inode_flag_set(inode, FI_ATOMIC_REVOKE_REQUEST)) {
		clear_inode_flag(inode, FI_ATOMIC_REVOKE_REQUEST);
		ret = -EINVAL;
	}
	inode_unlock(inode);
	mnt_drop_write_file(filp);
	return ret;
}

static int f2fs_ioc_start_volatile_write(struct file *filp)
{
	struct inode *inode = file_inode(filp);
	struct user_namespace *mnt_userns = file_mnt_user_ns(filp);
	int ret;

	if (!inode_owner_or_capable(mnt_userns, inode))
		return -EACCES;

	if (!S_ISREG(inode->i_mode))
		return -EINVAL;

	ret = mnt_want_write_file(filp);
	if (ret)
		return ret;

	inode_lock(inode);

	if (f2fs_is_volatile_file(inode))
		goto out;

	ret = f2fs_convert_inline_inode(inode);
	if (ret)
		goto out;

	stat_inc_volatile_write(inode);
	stat_update_max_volatile_write(inode);

	set_inode_flag(inode, FI_VOLATILE_FILE);
	f2fs_update_time(F2FS_I_SB(inode), REQ_TIME);
out:
	inode_unlock(inode);
	mnt_drop_write_file(filp);
	return ret;
}

static int f2fs_ioc_release_volatile_write(struct file *filp)
{
	struct inode *inode = file_inode(filp);
	struct user_namespace *mnt_userns = file_mnt_user_ns(filp);
	int ret;

	if (!inode_owner_or_capable(mnt_userns, inode))
		return -EACCES;

	ret = mnt_want_write_file(filp);
	if (ret)
		return ret;

	inode_lock(inode);

	if (!f2fs_is_volatile_file(inode))
		goto out;

	if (!f2fs_is_first_block_written(inode)) {
		ret = truncate_partial_data_page(inode, 0, true);
		goto out;
	}

	ret = punch_hole(inode, 0, F2FS_BLKSIZE);
out:
=======
unlock_out:
>>>>>>> 88084a3d
	inode_unlock(inode);
	mnt_drop_write_file(filp);
	return ret;
}

<<<<<<< HEAD
static int f2fs_ioc_abort_volatile_write(struct file *filp)
{
	struct inode *inode = file_inode(filp);
	struct user_namespace *mnt_userns = file_mnt_user_ns(filp);
	int ret;

	if (!inode_owner_or_capable(mnt_userns, inode))
		return -EACCES;

	ret = mnt_want_write_file(filp);
	if (ret)
		return ret;

	inode_lock(inode);

	if (f2fs_is_atomic_file(inode))
		f2fs_drop_inmem_pages(inode);
	if (f2fs_is_volatile_file(inode)) {
		clear_inode_flag(inode, FI_VOLATILE_FILE);
		stat_dec_volatile_write(inode);
		ret = f2fs_do_sync_file(filp, 0, LLONG_MAX, 0, true);
	}

	clear_inode_flag(inode, FI_ATOMIC_REVOKE_REQUEST);

	inode_unlock(inode);

	mnt_drop_write_file(filp);
	f2fs_update_time(F2FS_I_SB(inode), REQ_TIME);
	return ret;
}

=======
>>>>>>> 88084a3d
static int f2fs_ioc_shutdown(struct file *filp, unsigned long arg)
{
	struct inode *inode = file_inode(filp);
	struct f2fs_sb_info *sbi = F2FS_I_SB(inode);
	struct super_block *sb = sbi->sb;
	__u32 in;
	int ret = 0;

	if (!capable(CAP_SYS_ADMIN))
		return -EPERM;

	if (get_user(in, (__u32 __user *)arg))
		return -EFAULT;

	if (in != F2FS_GOING_DOWN_FULLSYNC) {
		ret = mnt_want_write_file(filp);
		if (ret) {
			if (ret == -EROFS) {
				ret = 0;
				f2fs_stop_checkpoint(sbi, false);
				set_sbi_flag(sbi, SBI_IS_SHUTDOWN);
				trace_f2fs_shutdown(sbi, in, ret);
			}
			return ret;
		}
	}

	switch (in) {
	case F2FS_GOING_DOWN_FULLSYNC:
		ret = freeze_bdev(sb->s_bdev);
		if (ret)
			goto out;
		f2fs_stop_checkpoint(sbi, false);
		set_sbi_flag(sbi, SBI_IS_SHUTDOWN);
		thaw_bdev(sb->s_bdev);
		break;
	case F2FS_GOING_DOWN_METASYNC:
		/* do checkpoint only */
		ret = f2fs_sync_fs(sb, 1);
		if (ret)
			goto out;
		f2fs_stop_checkpoint(sbi, false);
		set_sbi_flag(sbi, SBI_IS_SHUTDOWN);
		break;
	case F2FS_GOING_DOWN_NOSYNC:
		f2fs_stop_checkpoint(sbi, false);
		set_sbi_flag(sbi, SBI_IS_SHUTDOWN);
		break;
	case F2FS_GOING_DOWN_METAFLUSH:
		f2fs_sync_meta_pages(sbi, META, LONG_MAX, FS_META_IO);
		f2fs_stop_checkpoint(sbi, false);
		set_sbi_flag(sbi, SBI_IS_SHUTDOWN);
		break;
	case F2FS_GOING_DOWN_NEED_FSCK:
		set_sbi_flag(sbi, SBI_NEED_FSCK);
		set_sbi_flag(sbi, SBI_CP_DISABLED_QUICK);
		set_sbi_flag(sbi, SBI_IS_DIRTY);
		/* do checkpoint only */
		ret = f2fs_sync_fs(sb, 1);
		goto out;
	default:
		ret = -EINVAL;
		goto out;
	}

	f2fs_stop_gc_thread(sbi);
	f2fs_stop_discard_thread(sbi);

	f2fs_drop_discard_cmd(sbi);
	clear_opt(sbi, DISCARD);

	f2fs_update_time(sbi, REQ_TIME);
out:
	if (in != F2FS_GOING_DOWN_FULLSYNC)
		mnt_drop_write_file(filp);

	trace_f2fs_shutdown(sbi, in, ret);

	return ret;
}

static int f2fs_ioc_fitrim(struct file *filp, unsigned long arg)
{
	struct inode *inode = file_inode(filp);
	struct super_block *sb = inode->i_sb;
	struct fstrim_range range;
	int ret;

	if (!capable(CAP_SYS_ADMIN))
		return -EPERM;

	if (!f2fs_hw_support_discard(F2FS_SB(sb)))
		return -EOPNOTSUPP;

	if (copy_from_user(&range, (struct fstrim_range __user *)arg,
				sizeof(range)))
		return -EFAULT;

	ret = mnt_want_write_file(filp);
	if (ret)
		return ret;

	range.minlen = max((unsigned int)range.minlen,
			   bdev_discard_granularity(sb->s_bdev));
	ret = f2fs_trim_fs(F2FS_SB(sb), &range);
	mnt_drop_write_file(filp);
	if (ret < 0)
		return ret;

	if (copy_to_user((struct fstrim_range __user *)arg, &range,
				sizeof(range)))
		return -EFAULT;
	f2fs_update_time(F2FS_I_SB(inode), REQ_TIME);
	return 0;
}

static bool uuid_is_nonzero(__u8 u[16])
{
	int i;

	for (i = 0; i < 16; i++)
		if (u[i])
			return true;
	return false;
}

static int f2fs_ioc_set_encryption_policy(struct file *filp, unsigned long arg)
{
	struct inode *inode = file_inode(filp);

	if (!f2fs_sb_has_encrypt(F2FS_I_SB(inode)))
		return -EOPNOTSUPP;

	f2fs_update_time(F2FS_I_SB(inode), REQ_TIME);

	return fscrypt_ioctl_set_policy(filp, (const void __user *)arg);
}

static int f2fs_ioc_get_encryption_policy(struct file *filp, unsigned long arg)
{
	if (!f2fs_sb_has_encrypt(F2FS_I_SB(file_inode(filp))))
		return -EOPNOTSUPP;
	return fscrypt_ioctl_get_policy(filp, (void __user *)arg);
}

static int f2fs_ioc_get_encryption_pwsalt(struct file *filp, unsigned long arg)
{
	struct inode *inode = file_inode(filp);
	struct f2fs_sb_info *sbi = F2FS_I_SB(inode);
	int err;

	if (!f2fs_sb_has_encrypt(sbi))
		return -EOPNOTSUPP;

	err = mnt_want_write_file(filp);
	if (err)
		return err;

	f2fs_down_write(&sbi->sb_lock);

	if (uuid_is_nonzero(sbi->raw_super->encrypt_pw_salt))
		goto got_it;

	/* update superblock with uuid */
	generate_random_uuid(sbi->raw_super->encrypt_pw_salt);

	err = f2fs_commit_super(sbi, false);
	if (err) {
		/* undo new data */
		memset(sbi->raw_super->encrypt_pw_salt, 0, 16);
		goto out_err;
	}
got_it:
	if (copy_to_user((__u8 __user *)arg, sbi->raw_super->encrypt_pw_salt,
									16))
		err = -EFAULT;
out_err:
	f2fs_up_write(&sbi->sb_lock);
	mnt_drop_write_file(filp);
	return err;
}

static int f2fs_ioc_get_encryption_policy_ex(struct file *filp,
					     unsigned long arg)
{
	if (!f2fs_sb_has_encrypt(F2FS_I_SB(file_inode(filp))))
		return -EOPNOTSUPP;

	return fscrypt_ioctl_get_policy_ex(filp, (void __user *)arg);
}

static int f2fs_ioc_add_encryption_key(struct file *filp, unsigned long arg)
{
	if (!f2fs_sb_has_encrypt(F2FS_I_SB(file_inode(filp))))
		return -EOPNOTSUPP;

	return fscrypt_ioctl_add_key(filp, (void __user *)arg);
}

static int f2fs_ioc_remove_encryption_key(struct file *filp, unsigned long arg)
{
	if (!f2fs_sb_has_encrypt(F2FS_I_SB(file_inode(filp))))
		return -EOPNOTSUPP;

	return fscrypt_ioctl_remove_key(filp, (void __user *)arg);
}

static int f2fs_ioc_remove_encryption_key_all_users(struct file *filp,
						    unsigned long arg)
{
	if (!f2fs_sb_has_encrypt(F2FS_I_SB(file_inode(filp))))
		return -EOPNOTSUPP;

	return fscrypt_ioctl_remove_key_all_users(filp, (void __user *)arg);
}

static int f2fs_ioc_get_encryption_key_status(struct file *filp,
					      unsigned long arg)
{
	if (!f2fs_sb_has_encrypt(F2FS_I_SB(file_inode(filp))))
		return -EOPNOTSUPP;

	return fscrypt_ioctl_get_key_status(filp, (void __user *)arg);
}

static int f2fs_ioc_get_encryption_nonce(struct file *filp, unsigned long arg)
{
	if (!f2fs_sb_has_encrypt(F2FS_I_SB(file_inode(filp))))
		return -EOPNOTSUPP;

	return fscrypt_ioctl_get_nonce(filp, (void __user *)arg);
}

static int f2fs_ioc_gc(struct file *filp, unsigned long arg)
{
	struct inode *inode = file_inode(filp);
	struct f2fs_sb_info *sbi = F2FS_I_SB(inode);
	struct f2fs_gc_control gc_control = { .victim_segno = NULL_SEGNO,
			.no_bg_gc = false,
			.should_migrate_blocks = false,
			.nr_free_secs = 0 };
	__u32 sync;
	int ret;

	if (!capable(CAP_SYS_ADMIN))
		return -EPERM;

	if (get_user(sync, (__u32 __user *)arg))
		return -EFAULT;

	if (f2fs_readonly(sbi->sb))
		return -EROFS;

	ret = mnt_want_write_file(filp);
	if (ret)
		return ret;

	if (!sync) {
		if (!f2fs_down_write_trylock(&sbi->gc_lock)) {
			ret = -EBUSY;
			goto out;
		}
	} else {
		f2fs_down_write(&sbi->gc_lock);
	}

	gc_control.init_gc_type = sync ? FG_GC : BG_GC;
	gc_control.err_gc_skipped = sync;
	ret = f2fs_gc(sbi, &gc_control);
out:
	mnt_drop_write_file(filp);
	return ret;
}

static int __f2fs_ioc_gc_range(struct file *filp, struct f2fs_gc_range *range)
{
	struct f2fs_sb_info *sbi = F2FS_I_SB(file_inode(filp));
	struct f2fs_gc_control gc_control = {
			.init_gc_type = range->sync ? FG_GC : BG_GC,
			.no_bg_gc = false,
			.should_migrate_blocks = false,
			.err_gc_skipped = range->sync,
			.nr_free_secs = 0 };
	u64 end;
	int ret;

	if (!capable(CAP_SYS_ADMIN))
		return -EPERM;
	if (f2fs_readonly(sbi->sb))
		return -EROFS;

	end = range->start + range->len;
	if (end < range->start || range->start < MAIN_BLKADDR(sbi) ||
					end >= MAX_BLKADDR(sbi))
		return -EINVAL;

	ret = mnt_want_write_file(filp);
	if (ret)
		return ret;

do_more:
	if (!range->sync) {
		if (!f2fs_down_write_trylock(&sbi->gc_lock)) {
			ret = -EBUSY;
			goto out;
		}
	} else {
		f2fs_down_write(&sbi->gc_lock);
	}

	gc_control.victim_segno = GET_SEGNO(sbi, range->start);
	ret = f2fs_gc(sbi, &gc_control);
	if (ret) {
		if (ret == -EBUSY)
			ret = -EAGAIN;
		goto out;
	}
	range->start += BLKS_PER_SEC(sbi);
	if (range->start <= end)
		goto do_more;
out:
	mnt_drop_write_file(filp);
	return ret;
}

static int f2fs_ioc_gc_range(struct file *filp, unsigned long arg)
{
	struct f2fs_gc_range range;

	if (copy_from_user(&range, (struct f2fs_gc_range __user *)arg,
							sizeof(range)))
		return -EFAULT;
	return __f2fs_ioc_gc_range(filp, &range);
}

static int f2fs_ioc_write_checkpoint(struct file *filp, unsigned long arg)
{
	struct inode *inode = file_inode(filp);
	struct f2fs_sb_info *sbi = F2FS_I_SB(inode);
	int ret;

	if (!capable(CAP_SYS_ADMIN))
		return -EPERM;

	if (f2fs_readonly(sbi->sb))
		return -EROFS;

	if (unlikely(is_sbi_flag_set(sbi, SBI_CP_DISABLED))) {
		f2fs_info(sbi, "Skipping Checkpoint. Checkpoints currently disabled.");
		return -EINVAL;
	}

	ret = mnt_want_write_file(filp);
	if (ret)
		return ret;

	ret = f2fs_sync_fs(sbi->sb, 1);

	mnt_drop_write_file(filp);
	return ret;
}

static int f2fs_defragment_range(struct f2fs_sb_info *sbi,
					struct file *filp,
					struct f2fs_defragment *range)
{
	struct inode *inode = file_inode(filp);
	struct f2fs_map_blocks map = { .m_next_extent = NULL,
					.m_seg_type = NO_CHECK_TYPE,
					.m_may_create = false };
	struct extent_info ei = {0, 0, 0};
	pgoff_t pg_start, pg_end, next_pgofs;
	unsigned int blk_per_seg = sbi->blocks_per_seg;
	unsigned int total = 0, sec_num;
	block_t blk_end = 0;
	bool fragmented = false;
	int err;

	pg_start = range->start >> PAGE_SHIFT;
	pg_end = (range->start + range->len) >> PAGE_SHIFT;

	f2fs_balance_fs(sbi, true);

	inode_lock(inode);

	/* if in-place-update policy is enabled, don't waste time here */
	set_inode_flag(inode, FI_OPU_WRITE);
	if (f2fs_should_update_inplace(inode, NULL)) {
		err = -EINVAL;
		goto out;
	}

	/* writeback all dirty pages in the range */
	err = filemap_write_and_wait_range(inode->i_mapping, range->start,
						range->start + range->len - 1);
	if (err)
		goto out;

	/*
	 * lookup mapping info in extent cache, skip defragmenting if physical
	 * block addresses are continuous.
	 */
	if (f2fs_lookup_extent_cache(inode, pg_start, &ei)) {
		if (ei.fofs + ei.len >= pg_end)
			goto out;
	}

	map.m_lblk = pg_start;
	map.m_next_pgofs = &next_pgofs;

	/*
	 * lookup mapping info in dnode page cache, skip defragmenting if all
	 * physical block addresses are continuous even if there are hole(s)
	 * in logical blocks.
	 */
	while (map.m_lblk < pg_end) {
		map.m_len = pg_end - map.m_lblk;
		err = f2fs_map_blocks(inode, &map, 0, F2FS_GET_BLOCK_DEFAULT);
		if (err)
			goto out;

		if (!(map.m_flags & F2FS_MAP_FLAGS)) {
			map.m_lblk = next_pgofs;
			continue;
		}

		if (blk_end && blk_end != map.m_pblk)
			fragmented = true;

		/* record total count of block that we're going to move */
		total += map.m_len;

		blk_end = map.m_pblk + map.m_len;

		map.m_lblk += map.m_len;
	}

	if (!fragmented) {
		total = 0;
		goto out;
	}

	sec_num = DIV_ROUND_UP(total, BLKS_PER_SEC(sbi));

	/*
	 * make sure there are enough free section for LFS allocation, this can
	 * avoid defragment running in SSR mode when free section are allocated
	 * intensively
	 */
	if (has_not_enough_free_secs(sbi, 0, sec_num)) {
		err = -EAGAIN;
		goto out;
	}

	map.m_lblk = pg_start;
	map.m_len = pg_end - pg_start;
	total = 0;

	while (map.m_lblk < pg_end) {
		pgoff_t idx;
		int cnt = 0;

do_map:
		map.m_len = pg_end - map.m_lblk;
		err = f2fs_map_blocks(inode, &map, 0, F2FS_GET_BLOCK_DEFAULT);
		if (err)
			goto clear_out;

		if (!(map.m_flags & F2FS_MAP_FLAGS)) {
			map.m_lblk = next_pgofs;
			goto check;
		}

		set_inode_flag(inode, FI_SKIP_WRITES);

		idx = map.m_lblk;
		while (idx < map.m_lblk + map.m_len && cnt < blk_per_seg) {
			struct page *page;

			page = f2fs_get_lock_data_page(inode, idx, true);
			if (IS_ERR(page)) {
				err = PTR_ERR(page);
				goto clear_out;
			}

			set_page_dirty(page);
			set_page_private_gcing(page);
			f2fs_put_page(page, 1);

			idx++;
			cnt++;
			total++;
		}

		map.m_lblk = idx;
check:
		if (map.m_lblk < pg_end && cnt < blk_per_seg)
			goto do_map;

		clear_inode_flag(inode, FI_SKIP_WRITES);

		err = filemap_fdatawrite(inode->i_mapping);
		if (err)
			goto out;
	}
clear_out:
	clear_inode_flag(inode, FI_SKIP_WRITES);
out:
	clear_inode_flag(inode, FI_OPU_WRITE);
	inode_unlock(inode);
	if (!err)
		range->len = (u64)total << PAGE_SHIFT;
	return err;
}

static int f2fs_ioc_defragment(struct file *filp, unsigned long arg)
{
	struct inode *inode = file_inode(filp);
	struct f2fs_sb_info *sbi = F2FS_I_SB(inode);
	struct f2fs_defragment range;
	int err;

	if (!capable(CAP_SYS_ADMIN))
		return -EPERM;

	if (!S_ISREG(inode->i_mode) || f2fs_is_atomic_file(inode))
		return -EINVAL;

	if (f2fs_readonly(sbi->sb))
		return -EROFS;

	if (copy_from_user(&range, (struct f2fs_defragment __user *)arg,
							sizeof(range)))
		return -EFAULT;

	/* verify alignment of offset & size */
	if (range.start & (F2FS_BLKSIZE - 1) || range.len & (F2FS_BLKSIZE - 1))
		return -EINVAL;

	if (unlikely((range.start + range.len) >> PAGE_SHIFT >
					max_file_blocks(inode)))
		return -EINVAL;

	err = mnt_want_write_file(filp);
	if (err)
		return err;

	err = f2fs_defragment_range(sbi, filp, &range);
	mnt_drop_write_file(filp);

	f2fs_update_time(sbi, REQ_TIME);
	if (err < 0)
		return err;

	if (copy_to_user((struct f2fs_defragment __user *)arg, &range,
							sizeof(range)))
		return -EFAULT;

	return 0;
}

static int f2fs_move_file_range(struct file *file_in, loff_t pos_in,
			struct file *file_out, loff_t pos_out, size_t len)
{
	struct inode *src = file_inode(file_in);
	struct inode *dst = file_inode(file_out);
	struct f2fs_sb_info *sbi = F2FS_I_SB(src);
	size_t olen = len, dst_max_i_size = 0;
	size_t dst_osize;
	int ret;

	if (file_in->f_path.mnt != file_out->f_path.mnt ||
				src->i_sb != dst->i_sb)
		return -EXDEV;

	if (unlikely(f2fs_readonly(src->i_sb)))
		return -EROFS;

	if (!S_ISREG(src->i_mode) || !S_ISREG(dst->i_mode))
		return -EINVAL;

	if (IS_ENCRYPTED(src) || IS_ENCRYPTED(dst))
		return -EOPNOTSUPP;

	if (pos_out < 0 || pos_in < 0)
		return -EINVAL;

	if (src == dst) {
		if (pos_in == pos_out)
			return 0;
		if (pos_out > pos_in && pos_out < pos_in + len)
			return -EINVAL;
	}

	inode_lock(src);
	if (src != dst) {
		ret = -EBUSY;
		if (!inode_trylock(dst))
			goto out;
	}

	ret = -EINVAL;
	if (pos_in + len > src->i_size || pos_in + len < pos_in)
		goto out_unlock;
	if (len == 0)
		olen = len = src->i_size - pos_in;
	if (pos_in + len == src->i_size)
		len = ALIGN(src->i_size, F2FS_BLKSIZE) - pos_in;
	if (len == 0) {
		ret = 0;
		goto out_unlock;
	}

	dst_osize = dst->i_size;
	if (pos_out + olen > dst->i_size)
		dst_max_i_size = pos_out + olen;

	/* verify the end result is block aligned */
	if (!IS_ALIGNED(pos_in, F2FS_BLKSIZE) ||
			!IS_ALIGNED(pos_in + len, F2FS_BLKSIZE) ||
			!IS_ALIGNED(pos_out, F2FS_BLKSIZE))
		goto out_unlock;

	ret = f2fs_convert_inline_inode(src);
	if (ret)
		goto out_unlock;

	ret = f2fs_convert_inline_inode(dst);
	if (ret)
		goto out_unlock;

	/* write out all dirty pages from offset */
	ret = filemap_write_and_wait_range(src->i_mapping,
					pos_in, pos_in + len);
	if (ret)
		goto out_unlock;

	ret = filemap_write_and_wait_range(dst->i_mapping,
					pos_out, pos_out + len);
	if (ret)
		goto out_unlock;

	f2fs_balance_fs(sbi, true);

	f2fs_down_write(&F2FS_I(src)->i_gc_rwsem[WRITE]);
	if (src != dst) {
		ret = -EBUSY;
		if (!f2fs_down_write_trylock(&F2FS_I(dst)->i_gc_rwsem[WRITE]))
			goto out_src;
	}

	f2fs_lock_op(sbi);
	ret = __exchange_data_block(src, dst, pos_in >> F2FS_BLKSIZE_BITS,
				pos_out >> F2FS_BLKSIZE_BITS,
				len >> F2FS_BLKSIZE_BITS, false);

	if (!ret) {
		if (dst_max_i_size)
			f2fs_i_size_write(dst, dst_max_i_size);
		else if (dst_osize != dst->i_size)
			f2fs_i_size_write(dst, dst_osize);
	}
	f2fs_unlock_op(sbi);

	if (src != dst)
		f2fs_up_write(&F2FS_I(dst)->i_gc_rwsem[WRITE]);
out_src:
	f2fs_up_write(&F2FS_I(src)->i_gc_rwsem[WRITE]);
out_unlock:
	if (src != dst)
		inode_unlock(dst);
out:
	inode_unlock(src);
	return ret;
}

static int __f2fs_ioc_move_range(struct file *filp,
				struct f2fs_move_range *range)
{
	struct fd dst;
	int err;

	if (!(filp->f_mode & FMODE_READ) ||
			!(filp->f_mode & FMODE_WRITE))
		return -EBADF;

	dst = fdget(range->dst_fd);
	if (!dst.file)
		return -EBADF;

	if (!(dst.file->f_mode & FMODE_WRITE)) {
		err = -EBADF;
		goto err_out;
	}

	err = mnt_want_write_file(filp);
	if (err)
		goto err_out;

	err = f2fs_move_file_range(filp, range->pos_in, dst.file,
					range->pos_out, range->len);

	mnt_drop_write_file(filp);
err_out:
	fdput(dst);
	return err;
}

static int f2fs_ioc_move_range(struct file *filp, unsigned long arg)
{
	struct f2fs_move_range range;

	if (copy_from_user(&range, (struct f2fs_move_range __user *)arg,
							sizeof(range)))
		return -EFAULT;
	return __f2fs_ioc_move_range(filp, &range);
}

static int f2fs_ioc_flush_device(struct file *filp, unsigned long arg)
{
	struct inode *inode = file_inode(filp);
	struct f2fs_sb_info *sbi = F2FS_I_SB(inode);
	struct sit_info *sm = SIT_I(sbi);
	unsigned int start_segno = 0, end_segno = 0;
	unsigned int dev_start_segno = 0, dev_end_segno = 0;
	struct f2fs_flush_device range;
	struct f2fs_gc_control gc_control = {
			.init_gc_type = FG_GC,
			.should_migrate_blocks = true,
			.err_gc_skipped = true,
			.nr_free_secs = 0 };
	int ret;

	if (!capable(CAP_SYS_ADMIN))
		return -EPERM;

	if (f2fs_readonly(sbi->sb))
		return -EROFS;

	if (unlikely(is_sbi_flag_set(sbi, SBI_CP_DISABLED)))
		return -EINVAL;

	if (copy_from_user(&range, (struct f2fs_flush_device __user *)arg,
							sizeof(range)))
		return -EFAULT;

	if (!f2fs_is_multi_device(sbi) || sbi->s_ndevs - 1 <= range.dev_num ||
			__is_large_section(sbi)) {
		f2fs_warn(sbi, "Can't flush %u in %d for segs_per_sec %u != 1",
			  range.dev_num, sbi->s_ndevs, sbi->segs_per_sec);
		return -EINVAL;
	}

	ret = mnt_want_write_file(filp);
	if (ret)
		return ret;

	if (range.dev_num != 0)
		dev_start_segno = GET_SEGNO(sbi, FDEV(range.dev_num).start_blk);
	dev_end_segno = GET_SEGNO(sbi, FDEV(range.dev_num).end_blk);

	start_segno = sm->last_victim[FLUSH_DEVICE];
	if (start_segno < dev_start_segno || start_segno >= dev_end_segno)
		start_segno = dev_start_segno;
	end_segno = min(start_segno + range.segments, dev_end_segno);

	while (start_segno < end_segno) {
		if (!f2fs_down_write_trylock(&sbi->gc_lock)) {
			ret = -EBUSY;
			goto out;
		}
		sm->last_victim[GC_CB] = end_segno + 1;
		sm->last_victim[GC_GREEDY] = end_segno + 1;
		sm->last_victim[ALLOC_NEXT] = end_segno + 1;

		gc_control.victim_segno = start_segno;
		ret = f2fs_gc(sbi, &gc_control);
		if (ret == -EAGAIN)
			ret = 0;
		else if (ret < 0)
			break;
		start_segno++;
	}
out:
	mnt_drop_write_file(filp);
	return ret;
}

static int f2fs_ioc_get_features(struct file *filp, unsigned long arg)
{
	struct inode *inode = file_inode(filp);
	u32 sb_feature = le32_to_cpu(F2FS_I_SB(inode)->raw_super->feature);

	/* Must validate to set it with SQLite behavior in Android. */
	sb_feature |= F2FS_FEATURE_ATOMIC_WRITE;

	return put_user(sb_feature, (u32 __user *)arg);
}

#ifdef CONFIG_QUOTA
int f2fs_transfer_project_quota(struct inode *inode, kprojid_t kprojid)
{
	struct dquot *transfer_to[MAXQUOTAS] = {};
	struct f2fs_sb_info *sbi = F2FS_I_SB(inode);
	struct super_block *sb = sbi->sb;
	int err = 0;

	transfer_to[PRJQUOTA] = dqget(sb, make_kqid_projid(kprojid));
	if (!IS_ERR(transfer_to[PRJQUOTA])) {
		err = __dquot_transfer(inode, transfer_to);
		if (err)
			set_sbi_flag(sbi, SBI_QUOTA_NEED_REPAIR);
		dqput(transfer_to[PRJQUOTA]);
	}
	return err;
}

static int f2fs_ioc_setproject(struct inode *inode, __u32 projid)
{
	struct f2fs_inode_info *fi = F2FS_I(inode);
	struct f2fs_sb_info *sbi = F2FS_I_SB(inode);
	struct f2fs_inode *ri = NULL;
	kprojid_t kprojid;
	int err;

	if (!f2fs_sb_has_project_quota(sbi)) {
		if (projid != F2FS_DEF_PROJID)
			return -EOPNOTSUPP;
		else
			return 0;
	}

	if (!f2fs_has_extra_attr(inode))
		return -EOPNOTSUPP;

	kprojid = make_kprojid(&init_user_ns, (projid_t)projid);

	if (projid_eq(kprojid, fi->i_projid))
		return 0;

	err = -EPERM;
	/* Is it quota file? Do not allow user to mess with it */
	if (IS_NOQUOTA(inode))
		return err;

	if (!F2FS_FITS_IN_INODE(ri, fi->i_extra_isize, i_projid))
		return -EOVERFLOW;

	err = f2fs_dquot_initialize(inode);
	if (err)
		return err;

	f2fs_lock_op(sbi);
	err = f2fs_transfer_project_quota(inode, kprojid);
	if (err)
		goto out_unlock;

	fi->i_projid = kprojid;
	inode->i_ctime = current_time(inode);
	f2fs_mark_inode_dirty_sync(inode, true);
out_unlock:
	f2fs_unlock_op(sbi);
	return err;
}
#else
int f2fs_transfer_project_quota(struct inode *inode, kprojid_t kprojid)
{
	return 0;
}

static int f2fs_ioc_setproject(struct inode *inode, __u32 projid)
{
	if (projid != F2FS_DEF_PROJID)
		return -EOPNOTSUPP;
	return 0;
}
#endif

int f2fs_fileattr_get(struct dentry *dentry, struct fileattr *fa)
{
	struct inode *inode = d_inode(dentry);
	struct f2fs_inode_info *fi = F2FS_I(inode);
	u32 fsflags = f2fs_iflags_to_fsflags(fi->i_flags);

	if (IS_ENCRYPTED(inode))
		fsflags |= FS_ENCRYPT_FL;
	if (IS_VERITY(inode))
		fsflags |= FS_VERITY_FL;
	if (f2fs_has_inline_data(inode) || f2fs_has_inline_dentry(inode))
		fsflags |= FS_INLINE_DATA_FL;
	if (is_inode_flag_set(inode, FI_PIN_FILE))
		fsflags |= FS_NOCOW_FL;

	fileattr_fill_flags(fa, fsflags & F2FS_GETTABLE_FS_FL);

	if (f2fs_sb_has_project_quota(F2FS_I_SB(inode)))
		fa->fsx_projid = from_kprojid(&init_user_ns, fi->i_projid);

	return 0;
}

int f2fs_fileattr_set(struct user_namespace *mnt_userns,
		      struct dentry *dentry, struct fileattr *fa)
{
	struct inode *inode = d_inode(dentry);
	u32 fsflags = fa->flags, mask = F2FS_SETTABLE_FS_FL;
	u32 iflags;
	int err;

	if (unlikely(f2fs_cp_error(F2FS_I_SB(inode))))
		return -EIO;
	if (!f2fs_is_checkpoint_ready(F2FS_I_SB(inode)))
		return -ENOSPC;
	if (fsflags & ~F2FS_GETTABLE_FS_FL)
		return -EOPNOTSUPP;
	fsflags &= F2FS_SETTABLE_FS_FL;
	if (!fa->flags_valid)
		mask &= FS_COMMON_FL;

	iflags = f2fs_fsflags_to_iflags(fsflags);
	if (f2fs_mask_flags(inode->i_mode, iflags) != iflags)
		return -EOPNOTSUPP;

	err = f2fs_setflags_common(inode, iflags, f2fs_fsflags_to_iflags(mask));
	if (!err)
		err = f2fs_ioc_setproject(inode, fa->fsx_projid);

	return err;
}

int f2fs_pin_file_control(struct inode *inode, bool inc)
{
	struct f2fs_inode_info *fi = F2FS_I(inode);
	struct f2fs_sb_info *sbi = F2FS_I_SB(inode);

	/* Use i_gc_failures for normal file as a risk signal. */
	if (inc)
		f2fs_i_gc_failures_write(inode,
				fi->i_gc_failures[GC_FAILURE_PIN] + 1);

	if (fi->i_gc_failures[GC_FAILURE_PIN] > sbi->gc_pin_file_threshold) {
		f2fs_warn(sbi, "%s: Enable GC = ino %lx after %x GC trials",
			  __func__, inode->i_ino,
			  fi->i_gc_failures[GC_FAILURE_PIN]);
		clear_inode_flag(inode, FI_PIN_FILE);
		return -EAGAIN;
	}
	return 0;
}

static int f2fs_ioc_set_pin_file(struct file *filp, unsigned long arg)
{
	struct inode *inode = file_inode(filp);
	__u32 pin;
	int ret = 0;

	if (get_user(pin, (__u32 __user *)arg))
		return -EFAULT;

	if (!S_ISREG(inode->i_mode))
		return -EINVAL;

	if (f2fs_readonly(F2FS_I_SB(inode)->sb))
		return -EROFS;

	ret = mnt_want_write_file(filp);
	if (ret)
		return ret;

	inode_lock(inode);

	if (!pin) {
		clear_inode_flag(inode, FI_PIN_FILE);
		f2fs_i_gc_failures_write(inode, 0);
		goto done;
	}

	if (f2fs_should_update_outplace(inode, NULL)) {
		ret = -EINVAL;
		goto out;
	}

	if (f2fs_pin_file_control(inode, false)) {
		ret = -EAGAIN;
		goto out;
	}

	ret = f2fs_convert_inline_inode(inode);
	if (ret)
		goto out;

	if (!f2fs_disable_compressed_file(inode)) {
		ret = -EOPNOTSUPP;
		goto out;
	}

	set_inode_flag(inode, FI_PIN_FILE);
	ret = F2FS_I(inode)->i_gc_failures[GC_FAILURE_PIN];
done:
	f2fs_update_time(F2FS_I_SB(inode), REQ_TIME);
out:
	inode_unlock(inode);
	mnt_drop_write_file(filp);
	return ret;
}

static int f2fs_ioc_get_pin_file(struct file *filp, unsigned long arg)
{
	struct inode *inode = file_inode(filp);
	__u32 pin = 0;

	if (is_inode_flag_set(inode, FI_PIN_FILE))
		pin = F2FS_I(inode)->i_gc_failures[GC_FAILURE_PIN];
	return put_user(pin, (u32 __user *)arg);
}

int f2fs_precache_extents(struct inode *inode)
{
	struct f2fs_inode_info *fi = F2FS_I(inode);
	struct f2fs_map_blocks map;
	pgoff_t m_next_extent;
	loff_t end;
	int err;

	if (is_inode_flag_set(inode, FI_NO_EXTENT))
		return -EOPNOTSUPP;

	map.m_lblk = 0;
	map.m_next_pgofs = NULL;
	map.m_next_extent = &m_next_extent;
	map.m_seg_type = NO_CHECK_TYPE;
	map.m_may_create = false;
	end = max_file_blocks(inode);

	while (map.m_lblk < end) {
		map.m_len = end - map.m_lblk;

		f2fs_down_write(&fi->i_gc_rwsem[WRITE]);
		err = f2fs_map_blocks(inode, &map, 0, F2FS_GET_BLOCK_PRECACHE);
		f2fs_up_write(&fi->i_gc_rwsem[WRITE]);
		if (err)
			return err;

		map.m_lblk = m_next_extent;
	}

	return 0;
}

static int f2fs_ioc_precache_extents(struct file *filp, unsigned long arg)
{
	return f2fs_precache_extents(file_inode(filp));
}

static int f2fs_ioc_resize_fs(struct file *filp, unsigned long arg)
{
	struct f2fs_sb_info *sbi = F2FS_I_SB(file_inode(filp));
	__u64 block_count;

	if (!capable(CAP_SYS_ADMIN))
		return -EPERM;

	if (f2fs_readonly(sbi->sb))
		return -EROFS;

	if (copy_from_user(&block_count, (void __user *)arg,
			   sizeof(block_count)))
		return -EFAULT;

	return f2fs_resize_fs(sbi, block_count);
}

static int f2fs_ioc_enable_verity(struct file *filp, unsigned long arg)
{
	struct inode *inode = file_inode(filp);

	f2fs_update_time(F2FS_I_SB(inode), REQ_TIME);

	if (!f2fs_sb_has_verity(F2FS_I_SB(inode))) {
		f2fs_warn(F2FS_I_SB(inode),
			  "Can't enable fs-verity on inode %lu: the verity feature is not enabled on this filesystem",
			  inode->i_ino);
		return -EOPNOTSUPP;
	}

	return fsverity_ioctl_enable(filp, (const void __user *)arg);
}

static int f2fs_ioc_measure_verity(struct file *filp, unsigned long arg)
{
	if (!f2fs_sb_has_verity(F2FS_I_SB(file_inode(filp))))
		return -EOPNOTSUPP;

	return fsverity_ioctl_measure(filp, (void __user *)arg);
}

static int f2fs_ioc_read_verity_metadata(struct file *filp, unsigned long arg)
{
	if (!f2fs_sb_has_verity(F2FS_I_SB(file_inode(filp))))
		return -EOPNOTSUPP;

	return fsverity_ioctl_read_metadata(filp, (const void __user *)arg);
}

static int f2fs_ioc_getfslabel(struct file *filp, unsigned long arg)
{
	struct inode *inode = file_inode(filp);
	struct f2fs_sb_info *sbi = F2FS_I_SB(inode);
	char *vbuf;
	int count;
	int err = 0;

	vbuf = f2fs_kzalloc(sbi, MAX_VOLUME_NAME, GFP_KERNEL);
	if (!vbuf)
		return -ENOMEM;

	f2fs_down_read(&sbi->sb_lock);
	count = utf16s_to_utf8s(sbi->raw_super->volume_name,
			ARRAY_SIZE(sbi->raw_super->volume_name),
			UTF16_LITTLE_ENDIAN, vbuf, MAX_VOLUME_NAME);
	f2fs_up_read(&sbi->sb_lock);

	if (copy_to_user((char __user *)arg, vbuf,
				min(FSLABEL_MAX, count)))
		err = -EFAULT;

	kfree(vbuf);
	return err;
}

static int f2fs_ioc_setfslabel(struct file *filp, unsigned long arg)
{
	struct inode *inode = file_inode(filp);
	struct f2fs_sb_info *sbi = F2FS_I_SB(inode);
	char *vbuf;
	int err = 0;

	if (!capable(CAP_SYS_ADMIN))
		return -EPERM;

	vbuf = strndup_user((const char __user *)arg, FSLABEL_MAX);
	if (IS_ERR(vbuf))
		return PTR_ERR(vbuf);

	err = mnt_want_write_file(filp);
	if (err)
		goto out;

	f2fs_down_write(&sbi->sb_lock);

	memset(sbi->raw_super->volume_name, 0,
			sizeof(sbi->raw_super->volume_name));
	utf8s_to_utf16s(vbuf, strlen(vbuf), UTF16_LITTLE_ENDIAN,
			sbi->raw_super->volume_name,
			ARRAY_SIZE(sbi->raw_super->volume_name));

	err = f2fs_commit_super(sbi, false);

	f2fs_up_write(&sbi->sb_lock);

	mnt_drop_write_file(filp);
out:
	kfree(vbuf);
	return err;
}

static int f2fs_get_compress_blocks(struct file *filp, unsigned long arg)
{
	struct inode *inode = file_inode(filp);
	__u64 blocks;

	if (!f2fs_sb_has_compression(F2FS_I_SB(inode)))
		return -EOPNOTSUPP;

	if (!f2fs_compressed_file(inode))
		return -EINVAL;

	blocks = atomic_read(&F2FS_I(inode)->i_compr_blocks);
	return put_user(blocks, (u64 __user *)arg);
}

static int release_compress_blocks(struct dnode_of_data *dn, pgoff_t count)
{
	struct f2fs_sb_info *sbi = F2FS_I_SB(dn->inode);
	unsigned int released_blocks = 0;
	int cluster_size = F2FS_I(dn->inode)->i_cluster_size;
	block_t blkaddr;
	int i;

	for (i = 0; i < count; i++) {
		blkaddr = data_blkaddr(dn->inode, dn->node_page,
						dn->ofs_in_node + i);

		if (!__is_valid_data_blkaddr(blkaddr))
			continue;
		if (unlikely(!f2fs_is_valid_blkaddr(sbi, blkaddr,
					DATA_GENERIC_ENHANCE)))
			return -EFSCORRUPTED;
	}

	while (count) {
		int compr_blocks = 0;

		for (i = 0; i < cluster_size; i++, dn->ofs_in_node++) {
			blkaddr = f2fs_data_blkaddr(dn);

			if (i == 0) {
				if (blkaddr == COMPRESS_ADDR)
					continue;
				dn->ofs_in_node += cluster_size;
				goto next;
			}

			if (__is_valid_data_blkaddr(blkaddr))
				compr_blocks++;

			if (blkaddr != NEW_ADDR)
				continue;

			dn->data_blkaddr = NULL_ADDR;
			f2fs_set_data_blkaddr(dn);
		}

		f2fs_i_compr_blocks_update(dn->inode, compr_blocks, false);
		dec_valid_block_count(sbi, dn->inode,
					cluster_size - compr_blocks);

		released_blocks += cluster_size - compr_blocks;
next:
		count -= cluster_size;
	}

	return released_blocks;
}

static int f2fs_release_compress_blocks(struct file *filp, unsigned long arg)
{
	struct inode *inode = file_inode(filp);
	struct f2fs_sb_info *sbi = F2FS_I_SB(inode);
	pgoff_t page_idx = 0, last_idx;
	unsigned int released_blocks = 0;
	int ret;
	int writecount;

	if (!f2fs_sb_has_compression(F2FS_I_SB(inode)))
		return -EOPNOTSUPP;

	if (!f2fs_compressed_file(inode))
		return -EINVAL;

	if (f2fs_readonly(sbi->sb))
		return -EROFS;

	ret = mnt_want_write_file(filp);
	if (ret)
		return ret;

	f2fs_balance_fs(F2FS_I_SB(inode), true);

	inode_lock(inode);

	writecount = atomic_read(&inode->i_writecount);
	if ((filp->f_mode & FMODE_WRITE && writecount != 1) ||
			(!(filp->f_mode & FMODE_WRITE) && writecount)) {
		ret = -EBUSY;
		goto out;
	}

	if (is_inode_flag_set(inode, FI_COMPRESS_RELEASED)) {
		ret = -EINVAL;
		goto out;
	}

	ret = filemap_write_and_wait_range(inode->i_mapping, 0, LLONG_MAX);
	if (ret)
		goto out;

	set_inode_flag(inode, FI_COMPRESS_RELEASED);
	inode->i_ctime = current_time(inode);
	f2fs_mark_inode_dirty_sync(inode, true);

	if (!atomic_read(&F2FS_I(inode)->i_compr_blocks))
		goto out;

	f2fs_down_write(&F2FS_I(inode)->i_gc_rwsem[WRITE]);
	filemap_invalidate_lock(inode->i_mapping);

	last_idx = DIV_ROUND_UP(i_size_read(inode), PAGE_SIZE);

	while (page_idx < last_idx) {
		struct dnode_of_data dn;
		pgoff_t end_offset, count;

		set_new_dnode(&dn, inode, NULL, NULL, 0);
		ret = f2fs_get_dnode_of_data(&dn, page_idx, LOOKUP_NODE);
		if (ret) {
			if (ret == -ENOENT) {
				page_idx = f2fs_get_next_page_offset(&dn,
								page_idx);
				ret = 0;
				continue;
			}
			break;
		}

		end_offset = ADDRS_PER_PAGE(dn.node_page, inode);
		count = min(end_offset - dn.ofs_in_node, last_idx - page_idx);
		count = round_up(count, F2FS_I(inode)->i_cluster_size);

		ret = release_compress_blocks(&dn, count);

		f2fs_put_dnode(&dn);

		if (ret < 0)
			break;

		page_idx += count;
		released_blocks += ret;
	}

	filemap_invalidate_unlock(inode->i_mapping);
	f2fs_up_write(&F2FS_I(inode)->i_gc_rwsem[WRITE]);
out:
	inode_unlock(inode);

	mnt_drop_write_file(filp);

	if (ret >= 0) {
		ret = put_user(released_blocks, (u64 __user *)arg);
	} else if (released_blocks &&
			atomic_read(&F2FS_I(inode)->i_compr_blocks)) {
		set_sbi_flag(sbi, SBI_NEED_FSCK);
		f2fs_warn(sbi, "%s: partial blocks were released i_ino=%lx "
			"iblocks=%llu, released=%u, compr_blocks=%u, "
			"run fsck to fix.",
			__func__, inode->i_ino, inode->i_blocks,
			released_blocks,
			atomic_read(&F2FS_I(inode)->i_compr_blocks));
	}

	return ret;
}

static int reserve_compress_blocks(struct dnode_of_data *dn, pgoff_t count)
{
	struct f2fs_sb_info *sbi = F2FS_I_SB(dn->inode);
	unsigned int reserved_blocks = 0;
	int cluster_size = F2FS_I(dn->inode)->i_cluster_size;
	block_t blkaddr;
	int i;

	for (i = 0; i < count; i++) {
		blkaddr = data_blkaddr(dn->inode, dn->node_page,
						dn->ofs_in_node + i);

		if (!__is_valid_data_blkaddr(blkaddr))
			continue;
		if (unlikely(!f2fs_is_valid_blkaddr(sbi, blkaddr,
					DATA_GENERIC_ENHANCE)))
			return -EFSCORRUPTED;
	}

	while (count) {
		int compr_blocks = 0;
		blkcnt_t reserved;
		int ret;

		for (i = 0; i < cluster_size; i++, dn->ofs_in_node++) {
			blkaddr = f2fs_data_blkaddr(dn);

			if (i == 0) {
				if (blkaddr == COMPRESS_ADDR)
					continue;
				dn->ofs_in_node += cluster_size;
				goto next;
			}

			if (__is_valid_data_blkaddr(blkaddr)) {
				compr_blocks++;
				continue;
			}

			dn->data_blkaddr = NEW_ADDR;
			f2fs_set_data_blkaddr(dn);
		}

		reserved = cluster_size - compr_blocks;
		ret = inc_valid_block_count(sbi, dn->inode, &reserved);
		if (ret)
			return ret;

		if (reserved != cluster_size - compr_blocks)
			return -ENOSPC;

		f2fs_i_compr_blocks_update(dn->inode, compr_blocks, true);

		reserved_blocks += reserved;
next:
		count -= cluster_size;
	}

	return reserved_blocks;
}

static int f2fs_reserve_compress_blocks(struct file *filp, unsigned long arg)
{
	struct inode *inode = file_inode(filp);
	struct f2fs_sb_info *sbi = F2FS_I_SB(inode);
	pgoff_t page_idx = 0, last_idx;
	unsigned int reserved_blocks = 0;
	int ret;

	if (!f2fs_sb_has_compression(F2FS_I_SB(inode)))
		return -EOPNOTSUPP;

	if (!f2fs_compressed_file(inode))
		return -EINVAL;

	if (f2fs_readonly(sbi->sb))
		return -EROFS;

	ret = mnt_want_write_file(filp);
	if (ret)
		return ret;

	if (atomic_read(&F2FS_I(inode)->i_compr_blocks))
		goto out;

	f2fs_balance_fs(F2FS_I_SB(inode), true);

	inode_lock(inode);

	if (!is_inode_flag_set(inode, FI_COMPRESS_RELEASED)) {
		ret = -EINVAL;
		goto unlock_inode;
	}

	f2fs_down_write(&F2FS_I(inode)->i_gc_rwsem[WRITE]);
	filemap_invalidate_lock(inode->i_mapping);

	last_idx = DIV_ROUND_UP(i_size_read(inode), PAGE_SIZE);

	while (page_idx < last_idx) {
		struct dnode_of_data dn;
		pgoff_t end_offset, count;

		set_new_dnode(&dn, inode, NULL, NULL, 0);
		ret = f2fs_get_dnode_of_data(&dn, page_idx, LOOKUP_NODE);
		if (ret) {
			if (ret == -ENOENT) {
				page_idx = f2fs_get_next_page_offset(&dn,
								page_idx);
				ret = 0;
				continue;
			}
			break;
		}

		end_offset = ADDRS_PER_PAGE(dn.node_page, inode);
		count = min(end_offset - dn.ofs_in_node, last_idx - page_idx);
		count = round_up(count, F2FS_I(inode)->i_cluster_size);

		ret = reserve_compress_blocks(&dn, count);

		f2fs_put_dnode(&dn);

		if (ret < 0)
			break;

		page_idx += count;
		reserved_blocks += ret;
	}

	filemap_invalidate_unlock(inode->i_mapping);
	f2fs_up_write(&F2FS_I(inode)->i_gc_rwsem[WRITE]);

	if (ret >= 0) {
		clear_inode_flag(inode, FI_COMPRESS_RELEASED);
		inode->i_ctime = current_time(inode);
		f2fs_mark_inode_dirty_sync(inode, true);
	}
unlock_inode:
	inode_unlock(inode);
out:
	mnt_drop_write_file(filp);

	if (ret >= 0) {
		ret = put_user(reserved_blocks, (u64 __user *)arg);
	} else if (reserved_blocks &&
			atomic_read(&F2FS_I(inode)->i_compr_blocks)) {
		set_sbi_flag(sbi, SBI_NEED_FSCK);
		f2fs_warn(sbi, "%s: partial blocks were released i_ino=%lx "
			"iblocks=%llu, reserved=%u, compr_blocks=%u, "
			"run fsck to fix.",
			__func__, inode->i_ino, inode->i_blocks,
			reserved_blocks,
			atomic_read(&F2FS_I(inode)->i_compr_blocks));
	}

	return ret;
}

static int f2fs_secure_erase(struct block_device *bdev, struct inode *inode,
		pgoff_t off, block_t block, block_t len, u32 flags)
{
	sector_t sector = SECTOR_FROM_BLOCK(block);
	sector_t nr_sects = SECTOR_FROM_BLOCK(len);
	int ret = 0;

	if (flags & F2FS_TRIM_FILE_DISCARD) {
		if (bdev_max_secure_erase_sectors(bdev))
			ret = blkdev_issue_secure_erase(bdev, sector, nr_sects,
					GFP_NOFS);
		else
			ret = blkdev_issue_discard(bdev, sector, nr_sects,
					GFP_NOFS);
	}

	if (!ret && (flags & F2FS_TRIM_FILE_ZEROOUT)) {
		if (IS_ENCRYPTED(inode))
			ret = fscrypt_zeroout_range(inode, off, block, len);
		else
			ret = blkdev_issue_zeroout(bdev, sector, nr_sects,
					GFP_NOFS, 0);
	}

	return ret;
}

static int f2fs_sec_trim_file(struct file *filp, unsigned long arg)
{
	struct inode *inode = file_inode(filp);
	struct f2fs_sb_info *sbi = F2FS_I_SB(inode);
	struct address_space *mapping = inode->i_mapping;
	struct block_device *prev_bdev = NULL;
	struct f2fs_sectrim_range range;
	pgoff_t index, pg_end, prev_index = 0;
	block_t prev_block = 0, len = 0;
	loff_t end_addr;
	bool to_end = false;
	int ret = 0;

	if (!(filp->f_mode & FMODE_WRITE))
		return -EBADF;

	if (copy_from_user(&range, (struct f2fs_sectrim_range __user *)arg,
				sizeof(range)))
		return -EFAULT;

	if (range.flags == 0 || (range.flags & ~F2FS_TRIM_FILE_MASK) ||
			!S_ISREG(inode->i_mode))
		return -EINVAL;

	if (((range.flags & F2FS_TRIM_FILE_DISCARD) &&
			!f2fs_hw_support_discard(sbi)) ||
			((range.flags & F2FS_TRIM_FILE_ZEROOUT) &&
			 IS_ENCRYPTED(inode) && f2fs_is_multi_device(sbi)))
		return -EOPNOTSUPP;

	file_start_write(filp);
	inode_lock(inode);

	if (f2fs_is_atomic_file(inode) || f2fs_compressed_file(inode) ||
			range.start >= inode->i_size) {
		ret = -EINVAL;
		goto err;
	}

	if (range.len == 0)
		goto err;

	if (inode->i_size - range.start > range.len) {
		end_addr = range.start + range.len;
	} else {
		end_addr = range.len == (u64)-1 ?
			sbi->sb->s_maxbytes : inode->i_size;
		to_end = true;
	}

	if (!IS_ALIGNED(range.start, F2FS_BLKSIZE) ||
			(!to_end && !IS_ALIGNED(end_addr, F2FS_BLKSIZE))) {
		ret = -EINVAL;
		goto err;
	}

	index = F2FS_BYTES_TO_BLK(range.start);
	pg_end = DIV_ROUND_UP(end_addr, F2FS_BLKSIZE);

	ret = f2fs_convert_inline_inode(inode);
	if (ret)
		goto err;

	f2fs_down_write(&F2FS_I(inode)->i_gc_rwsem[WRITE]);
	filemap_invalidate_lock(mapping);

	ret = filemap_write_and_wait_range(mapping, range.start,
			to_end ? LLONG_MAX : end_addr - 1);
	if (ret)
		goto out;

	truncate_inode_pages_range(mapping, range.start,
			to_end ? -1 : end_addr - 1);

	while (index < pg_end) {
		struct dnode_of_data dn;
		pgoff_t end_offset, count;
		int i;

		set_new_dnode(&dn, inode, NULL, NULL, 0);
		ret = f2fs_get_dnode_of_data(&dn, index, LOOKUP_NODE);
		if (ret) {
			if (ret == -ENOENT) {
				index = f2fs_get_next_page_offset(&dn, index);
				continue;
			}
			goto out;
		}

		end_offset = ADDRS_PER_PAGE(dn.node_page, inode);
		count = min(end_offset - dn.ofs_in_node, pg_end - index);
		for (i = 0; i < count; i++, index++, dn.ofs_in_node++) {
			struct block_device *cur_bdev;
			block_t blkaddr = f2fs_data_blkaddr(&dn);

			if (!__is_valid_data_blkaddr(blkaddr))
				continue;

			if (!f2fs_is_valid_blkaddr(sbi, blkaddr,
						DATA_GENERIC_ENHANCE)) {
				ret = -EFSCORRUPTED;
				f2fs_put_dnode(&dn);
				goto out;
			}

			cur_bdev = f2fs_target_device(sbi, blkaddr, NULL);
			if (f2fs_is_multi_device(sbi)) {
				int di = f2fs_target_device_index(sbi, blkaddr);

				blkaddr -= FDEV(di).start_blk;
			}

			if (len) {
				if (prev_bdev == cur_bdev &&
						index == prev_index + len &&
						blkaddr == prev_block + len) {
					len++;
				} else {
					ret = f2fs_secure_erase(prev_bdev,
						inode, prev_index, prev_block,
						len, range.flags);
					if (ret) {
						f2fs_put_dnode(&dn);
						goto out;
					}

					len = 0;
				}
			}

			if (!len) {
				prev_bdev = cur_bdev;
				prev_index = index;
				prev_block = blkaddr;
				len = 1;
			}
		}

		f2fs_put_dnode(&dn);

		if (fatal_signal_pending(current)) {
			ret = -EINTR;
			goto out;
		}
		cond_resched();
	}

	if (len)
		ret = f2fs_secure_erase(prev_bdev, inode, prev_index,
				prev_block, len, range.flags);
out:
	filemap_invalidate_unlock(mapping);
	f2fs_up_write(&F2FS_I(inode)->i_gc_rwsem[WRITE]);
err:
	inode_unlock(inode);
	file_end_write(filp);

	return ret;
}

static int f2fs_ioc_get_compress_option(struct file *filp, unsigned long arg)
{
	struct inode *inode = file_inode(filp);
	struct f2fs_comp_option option;

	if (!f2fs_sb_has_compression(F2FS_I_SB(inode)))
		return -EOPNOTSUPP;

	inode_lock_shared(inode);

	if (!f2fs_compressed_file(inode)) {
		inode_unlock_shared(inode);
		return -ENODATA;
	}

	option.algorithm = F2FS_I(inode)->i_compress_algorithm;
	option.log_cluster_size = F2FS_I(inode)->i_log_cluster_size;

	inode_unlock_shared(inode);

	if (copy_to_user((struct f2fs_comp_option __user *)arg, &option,
				sizeof(option)))
		return -EFAULT;

	return 0;
}

static int f2fs_ioc_set_compress_option(struct file *filp, unsigned long arg)
{
	struct inode *inode = file_inode(filp);
	struct f2fs_sb_info *sbi = F2FS_I_SB(inode);
	struct f2fs_comp_option option;
	int ret = 0;

	if (!f2fs_sb_has_compression(sbi))
		return -EOPNOTSUPP;

	if (!(filp->f_mode & FMODE_WRITE))
		return -EBADF;

	if (copy_from_user(&option, (struct f2fs_comp_option __user *)arg,
				sizeof(option)))
		return -EFAULT;

	if (!f2fs_compressed_file(inode) ||
			option.log_cluster_size < MIN_COMPRESS_LOG_SIZE ||
			option.log_cluster_size > MAX_COMPRESS_LOG_SIZE ||
			option.algorithm >= COMPRESS_MAX)
		return -EINVAL;

	file_start_write(filp);
	inode_lock(inode);

	if (f2fs_is_mmap_file(inode) || get_dirty_pages(inode)) {
		ret = -EBUSY;
		goto out;
	}

	if (inode->i_size != 0) {
		ret = -EFBIG;
		goto out;
	}

	F2FS_I(inode)->i_compress_algorithm = option.algorithm;
	F2FS_I(inode)->i_log_cluster_size = option.log_cluster_size;
	F2FS_I(inode)->i_cluster_size = 1 << option.log_cluster_size;
	f2fs_mark_inode_dirty_sync(inode, true);

	if (!f2fs_is_compress_backend_ready(inode))
		f2fs_warn(sbi, "compression algorithm is successfully set, "
			"but current kernel doesn't support this algorithm.");
out:
	inode_unlock(inode);
	file_end_write(filp);

	return ret;
}

static int redirty_blocks(struct inode *inode, pgoff_t page_idx, int len)
{
	DEFINE_READAHEAD(ractl, NULL, NULL, inode->i_mapping, page_idx);
	struct address_space *mapping = inode->i_mapping;
	struct page *page;
	pgoff_t redirty_idx = page_idx;
	int i, page_len = 0, ret = 0;

	page_cache_ra_unbounded(&ractl, len, 0);

	for (i = 0; i < len; i++, page_idx++) {
		page = read_cache_page(mapping, page_idx, NULL, NULL);
		if (IS_ERR(page)) {
			ret = PTR_ERR(page);
			break;
		}
		page_len++;
	}

	for (i = 0; i < page_len; i++, redirty_idx++) {
		page = find_lock_page(mapping, redirty_idx);
		if (!page) {
			ret = -ENOMEM;
			break;
		}
		set_page_dirty(page);
		f2fs_put_page(page, 1);
		f2fs_put_page(page, 0);
	}

	return ret;
}

static int f2fs_ioc_decompress_file(struct file *filp, unsigned long arg)
{
	struct inode *inode = file_inode(filp);
	struct f2fs_sb_info *sbi = F2FS_I_SB(inode);
	struct f2fs_inode_info *fi = F2FS_I(inode);
	pgoff_t page_idx = 0, last_idx;
	unsigned int blk_per_seg = sbi->blocks_per_seg;
	int cluster_size = fi->i_cluster_size;
	int count, ret;

	if (!f2fs_sb_has_compression(sbi) ||
			F2FS_OPTION(sbi).compress_mode != COMPR_MODE_USER)
		return -EOPNOTSUPP;

	if (!(filp->f_mode & FMODE_WRITE))
		return -EBADF;

	if (!f2fs_compressed_file(inode))
		return -EINVAL;

	f2fs_balance_fs(F2FS_I_SB(inode), true);

	file_start_write(filp);
	inode_lock(inode);

	if (!f2fs_is_compress_backend_ready(inode)) {
		ret = -EOPNOTSUPP;
		goto out;
	}

	ret = filemap_write_and_wait_range(inode->i_mapping, 0, LLONG_MAX);
	if (ret)
		goto out;

	if (!atomic_read(&fi->i_compr_blocks))
		goto out;

	last_idx = DIV_ROUND_UP(i_size_read(inode), PAGE_SIZE);

	count = last_idx - page_idx;
	while (count) {
		int len = min(cluster_size, count);

		ret = redirty_blocks(inode, page_idx, len);
		if (ret < 0)
			break;

		if (get_dirty_pages(inode) >= blk_per_seg)
			filemap_fdatawrite(inode->i_mapping);

		count -= len;
		page_idx += len;
	}

	if (!ret)
		ret = filemap_write_and_wait_range(inode->i_mapping, 0,
							LLONG_MAX);

	if (ret)
		f2fs_warn(sbi, "%s: The file might be partially decompressed (errno=%d). Please delete the file.",
			  __func__, ret);
out:
	inode_unlock(inode);
	file_end_write(filp);

	return ret;
}

static int f2fs_ioc_compress_file(struct file *filp, unsigned long arg)
{
	struct inode *inode = file_inode(filp);
	struct f2fs_sb_info *sbi = F2FS_I_SB(inode);
	pgoff_t page_idx = 0, last_idx;
	unsigned int blk_per_seg = sbi->blocks_per_seg;
	int cluster_size = F2FS_I(inode)->i_cluster_size;
	int count, ret;

	if (!f2fs_sb_has_compression(sbi) ||
			F2FS_OPTION(sbi).compress_mode != COMPR_MODE_USER)
		return -EOPNOTSUPP;

	if (!(filp->f_mode & FMODE_WRITE))
		return -EBADF;

	if (!f2fs_compressed_file(inode))
		return -EINVAL;

	f2fs_balance_fs(F2FS_I_SB(inode), true);

	file_start_write(filp);
	inode_lock(inode);

	if (!f2fs_is_compress_backend_ready(inode)) {
		ret = -EOPNOTSUPP;
		goto out;
	}

	ret = filemap_write_and_wait_range(inode->i_mapping, 0, LLONG_MAX);
	if (ret)
		goto out;

	set_inode_flag(inode, FI_ENABLE_COMPRESS);

	last_idx = DIV_ROUND_UP(i_size_read(inode), PAGE_SIZE);

	count = last_idx - page_idx;
	while (count) {
		int len = min(cluster_size, count);

		ret = redirty_blocks(inode, page_idx, len);
		if (ret < 0)
			break;

		if (get_dirty_pages(inode) >= blk_per_seg)
			filemap_fdatawrite(inode->i_mapping);

		count -= len;
		page_idx += len;
	}

	if (!ret)
		ret = filemap_write_and_wait_range(inode->i_mapping, 0,
							LLONG_MAX);

	clear_inode_flag(inode, FI_ENABLE_COMPRESS);

	if (ret)
		f2fs_warn(sbi, "%s: The file might be partially compressed (errno=%d). Please delete the file.",
			  __func__, ret);
out:
	inode_unlock(inode);
	file_end_write(filp);

	return ret;
}

static long __f2fs_ioctl(struct file *filp, unsigned int cmd, unsigned long arg)
{
	switch (cmd) {
	case FS_IOC_GETVERSION:
		return f2fs_ioc_getversion(filp, arg);
	case F2FS_IOC_START_ATOMIC_WRITE:
		return f2fs_ioc_start_atomic_write(filp);
	case F2FS_IOC_COMMIT_ATOMIC_WRITE:
		return f2fs_ioc_commit_atomic_write(filp);
	case F2FS_IOC_START_VOLATILE_WRITE:
	case F2FS_IOC_RELEASE_VOLATILE_WRITE:
	case F2FS_IOC_ABORT_VOLATILE_WRITE:
		return -EOPNOTSUPP;
	case F2FS_IOC_SHUTDOWN:
		return f2fs_ioc_shutdown(filp, arg);
	case FITRIM:
		return f2fs_ioc_fitrim(filp, arg);
	case FS_IOC_SET_ENCRYPTION_POLICY:
		return f2fs_ioc_set_encryption_policy(filp, arg);
	case FS_IOC_GET_ENCRYPTION_POLICY:
		return f2fs_ioc_get_encryption_policy(filp, arg);
	case FS_IOC_GET_ENCRYPTION_PWSALT:
		return f2fs_ioc_get_encryption_pwsalt(filp, arg);
	case FS_IOC_GET_ENCRYPTION_POLICY_EX:
		return f2fs_ioc_get_encryption_policy_ex(filp, arg);
	case FS_IOC_ADD_ENCRYPTION_KEY:
		return f2fs_ioc_add_encryption_key(filp, arg);
	case FS_IOC_REMOVE_ENCRYPTION_KEY:
		return f2fs_ioc_remove_encryption_key(filp, arg);
	case FS_IOC_REMOVE_ENCRYPTION_KEY_ALL_USERS:
		return f2fs_ioc_remove_encryption_key_all_users(filp, arg);
	case FS_IOC_GET_ENCRYPTION_KEY_STATUS:
		return f2fs_ioc_get_encryption_key_status(filp, arg);
	case FS_IOC_GET_ENCRYPTION_NONCE:
		return f2fs_ioc_get_encryption_nonce(filp, arg);
	case F2FS_IOC_GARBAGE_COLLECT:
		return f2fs_ioc_gc(filp, arg);
	case F2FS_IOC_GARBAGE_COLLECT_RANGE:
		return f2fs_ioc_gc_range(filp, arg);
	case F2FS_IOC_WRITE_CHECKPOINT:
		return f2fs_ioc_write_checkpoint(filp, arg);
	case F2FS_IOC_DEFRAGMENT:
		return f2fs_ioc_defragment(filp, arg);
	case F2FS_IOC_MOVE_RANGE:
		return f2fs_ioc_move_range(filp, arg);
	case F2FS_IOC_FLUSH_DEVICE:
		return f2fs_ioc_flush_device(filp, arg);
	case F2FS_IOC_GET_FEATURES:
		return f2fs_ioc_get_features(filp, arg);
	case F2FS_IOC_GET_PIN_FILE:
		return f2fs_ioc_get_pin_file(filp, arg);
	case F2FS_IOC_SET_PIN_FILE:
		return f2fs_ioc_set_pin_file(filp, arg);
	case F2FS_IOC_PRECACHE_EXTENTS:
		return f2fs_ioc_precache_extents(filp, arg);
	case F2FS_IOC_RESIZE_FS:
		return f2fs_ioc_resize_fs(filp, arg);
	case FS_IOC_ENABLE_VERITY:
		return f2fs_ioc_enable_verity(filp, arg);
	case FS_IOC_MEASURE_VERITY:
		return f2fs_ioc_measure_verity(filp, arg);
	case FS_IOC_READ_VERITY_METADATA:
		return f2fs_ioc_read_verity_metadata(filp, arg);
	case FS_IOC_GETFSLABEL:
		return f2fs_ioc_getfslabel(filp, arg);
	case FS_IOC_SETFSLABEL:
		return f2fs_ioc_setfslabel(filp, arg);
	case F2FS_IOC_GET_COMPRESS_BLOCKS:
		return f2fs_get_compress_blocks(filp, arg);
	case F2FS_IOC_RELEASE_COMPRESS_BLOCKS:
		return f2fs_release_compress_blocks(filp, arg);
	case F2FS_IOC_RESERVE_COMPRESS_BLOCKS:
		return f2fs_reserve_compress_blocks(filp, arg);
	case F2FS_IOC_SEC_TRIM_FILE:
		return f2fs_sec_trim_file(filp, arg);
	case F2FS_IOC_GET_COMPRESS_OPTION:
		return f2fs_ioc_get_compress_option(filp, arg);
	case F2FS_IOC_SET_COMPRESS_OPTION:
		return f2fs_ioc_set_compress_option(filp, arg);
	case F2FS_IOC_DECOMPRESS_FILE:
		return f2fs_ioc_decompress_file(filp, arg);
	case F2FS_IOC_COMPRESS_FILE:
		return f2fs_ioc_compress_file(filp, arg);
	default:
		return -ENOTTY;
	}
}

long f2fs_ioctl(struct file *filp, unsigned int cmd, unsigned long arg)
{
	if (unlikely(f2fs_cp_error(F2FS_I_SB(file_inode(filp)))))
		return -EIO;
	if (!f2fs_is_checkpoint_ready(F2FS_I_SB(file_inode(filp))))
		return -ENOSPC;

	return __f2fs_ioctl(filp, cmd, arg);
}

/*
 * Return %true if the given read or write request should use direct I/O, or
 * %false if it should use buffered I/O.
 */
static bool f2fs_should_use_dio(struct inode *inode, struct kiocb *iocb,
				struct iov_iter *iter)
{
	unsigned int align;

	if (!(iocb->ki_flags & IOCB_DIRECT))
		return false;

	if (f2fs_force_buffered_io(inode, iocb, iter))
		return false;

	/*
	 * Direct I/O not aligned to the disk's logical_block_size will be
	 * attempted, but will fail with -EINVAL.
	 *
	 * f2fs additionally requires that direct I/O be aligned to the
	 * filesystem block size, which is often a stricter requirement.
	 * However, f2fs traditionally falls back to buffered I/O on requests
	 * that are logical_block_size-aligned but not fs-block aligned.
	 *
	 * The below logic implements this behavior.
	 */
	align = iocb->ki_pos | iov_iter_alignment(iter);
	if (!IS_ALIGNED(align, i_blocksize(inode)) &&
	    IS_ALIGNED(align, bdev_logical_block_size(inode->i_sb->s_bdev)))
		return false;

	return true;
}

static int f2fs_dio_read_end_io(struct kiocb *iocb, ssize_t size, int error,
				unsigned int flags)
{
	struct f2fs_sb_info *sbi = F2FS_I_SB(file_inode(iocb->ki_filp));

	dec_page_count(sbi, F2FS_DIO_READ);
	if (error)
		return error;
	f2fs_update_iostat(sbi, APP_DIRECT_READ_IO, size);
	return 0;
}

static const struct iomap_dio_ops f2fs_iomap_dio_read_ops = {
	.end_io = f2fs_dio_read_end_io,
};

static ssize_t f2fs_dio_read_iter(struct kiocb *iocb, struct iov_iter *to)
{
	struct file *file = iocb->ki_filp;
	struct inode *inode = file_inode(file);
	struct f2fs_sb_info *sbi = F2FS_I_SB(inode);
	struct f2fs_inode_info *fi = F2FS_I(inode);
	const loff_t pos = iocb->ki_pos;
	const size_t count = iov_iter_count(to);
	struct iomap_dio *dio;
	ssize_t ret;

	if (count == 0)
		return 0; /* skip atime update */

	trace_f2fs_direct_IO_enter(inode, iocb, count, READ);

	if (iocb->ki_flags & IOCB_NOWAIT) {
		if (!f2fs_down_read_trylock(&fi->i_gc_rwsem[READ])) {
			ret = -EAGAIN;
			goto out;
		}
	} else {
		f2fs_down_read(&fi->i_gc_rwsem[READ]);
	}

	/*
	 * We have to use __iomap_dio_rw() and iomap_dio_complete() instead of
	 * the higher-level function iomap_dio_rw() in order to ensure that the
	 * F2FS_DIO_READ counter will be decremented correctly in all cases.
	 */
	inc_page_count(sbi, F2FS_DIO_READ);
	dio = __iomap_dio_rw(iocb, to, &f2fs_iomap_ops,
			     &f2fs_iomap_dio_read_ops, 0, NULL, 0);
	if (IS_ERR_OR_NULL(dio)) {
		ret = PTR_ERR_OR_ZERO(dio);
		if (ret != -EIOCBQUEUED)
			dec_page_count(sbi, F2FS_DIO_READ);
	} else {
		ret = iomap_dio_complete(dio);
	}

	f2fs_up_read(&fi->i_gc_rwsem[READ]);

	file_accessed(file);
out:
	trace_f2fs_direct_IO_exit(inode, pos, count, READ, ret);
	return ret;
}

static ssize_t f2fs_file_read_iter(struct kiocb *iocb, struct iov_iter *to)
{
	struct inode *inode = file_inode(iocb->ki_filp);
	const loff_t pos = iocb->ki_pos;
	ssize_t ret;

	if (!f2fs_is_compress_backend_ready(inode))
		return -EOPNOTSUPP;

	if (trace_f2fs_dataread_start_enabled()) {
		char *p = f2fs_kmalloc(F2FS_I_SB(inode), PATH_MAX, GFP_KERNEL);
		char *path;

		if (!p)
			goto skip_read_trace;

		path = dentry_path_raw(file_dentry(iocb->ki_filp), p, PATH_MAX);
		if (IS_ERR(path)) {
			kfree(p);
			goto skip_read_trace;
		}

		trace_f2fs_dataread_start(inode, pos, iov_iter_count(to),
					current->pid, path, current->comm);
		kfree(p);
	}
skip_read_trace:
	if (f2fs_should_use_dio(inode, iocb, to)) {
		ret = f2fs_dio_read_iter(iocb, to);
	} else {
		ret = filemap_read(iocb, to, 0);
		if (ret > 0)
			f2fs_update_iostat(F2FS_I_SB(inode), APP_BUFFERED_READ_IO, ret);
	}
	if (trace_f2fs_dataread_end_enabled())
		trace_f2fs_dataread_end(inode, pos, ret);
	return ret;
}

static ssize_t f2fs_write_checks(struct kiocb *iocb, struct iov_iter *from)
{
	struct file *file = iocb->ki_filp;
	struct inode *inode = file_inode(file);
	ssize_t count;
	int err;

	if (IS_IMMUTABLE(inode))
		return -EPERM;

	if (is_inode_flag_set(inode, FI_COMPRESS_RELEASED))
		return -EPERM;

	count = generic_write_checks(iocb, from);
	if (count <= 0)
		return count;

	err = file_modified(file);
	if (err)
		return err;
	return count;
}

/*
 * Preallocate blocks for a write request, if it is possible and helpful to do
 * so.  Returns a positive number if blocks may have been preallocated, 0 if no
 * blocks were preallocated, or a negative errno value if something went
 * seriously wrong.  Also sets FI_PREALLOCATED_ALL on the inode if *all* the
 * requested blocks (not just some of them) have been allocated.
 */
static int f2fs_preallocate_blocks(struct kiocb *iocb, struct iov_iter *iter,
				   bool dio)
{
	struct inode *inode = file_inode(iocb->ki_filp);
	struct f2fs_sb_info *sbi = F2FS_I_SB(inode);
	const loff_t pos = iocb->ki_pos;
	const size_t count = iov_iter_count(iter);
	struct f2fs_map_blocks map = {};
	int flag;
	int ret;

	/* If it will be an out-of-place direct write, don't bother. */
	if (dio && f2fs_lfs_mode(sbi))
		return 0;
	/*
	 * Don't preallocate holes aligned to DIO_SKIP_HOLES which turns into
	 * buffered IO, if DIO meets any holes.
	 */
	if (dio && i_size_read(inode) &&
		(F2FS_BYTES_TO_BLK(pos) < F2FS_BLK_ALIGN(i_size_read(inode))))
		return 0;

	/* No-wait I/O can't allocate blocks. */
	if (iocb->ki_flags & IOCB_NOWAIT)
		return 0;

	/* If it will be a short write, don't bother. */
	if (fault_in_iov_iter_readable(iter, count))
		return 0;

	if (f2fs_has_inline_data(inode)) {
		/* If the data will fit inline, don't bother. */
		if (pos + count <= MAX_INLINE_DATA(inode))
			return 0;
		ret = f2fs_convert_inline_inode(inode);
		if (ret)
			return ret;
	}

	/* Do not preallocate blocks that will be written partially in 4KB. */
	map.m_lblk = F2FS_BLK_ALIGN(pos);
	map.m_len = F2FS_BYTES_TO_BLK(pos + count);
	if (map.m_len > map.m_lblk)
		map.m_len -= map.m_lblk;
	else
		map.m_len = 0;
	map.m_may_create = true;
	if (dio) {
		map.m_seg_type = f2fs_rw_hint_to_seg_type(inode->i_write_hint);
		flag = F2FS_GET_BLOCK_PRE_DIO;
	} else {
		map.m_seg_type = NO_CHECK_TYPE;
		flag = F2FS_GET_BLOCK_PRE_AIO;
	}

	ret = f2fs_map_blocks(inode, &map, 1, flag);
	/* -ENOSPC|-EDQUOT are fine to report the number of allocated blocks. */
	if (ret < 0 && !((ret == -ENOSPC || ret == -EDQUOT) && map.m_len > 0))
		return ret;
	if (ret == 0)
		set_inode_flag(inode, FI_PREALLOCATED_ALL);
	return map.m_len;
}

static ssize_t f2fs_buffered_write_iter(struct kiocb *iocb,
					struct iov_iter *from)
{
	struct file *file = iocb->ki_filp;
	struct inode *inode = file_inode(file);
	ssize_t ret;

	if (iocb->ki_flags & IOCB_NOWAIT)
		return -EOPNOTSUPP;

	current->backing_dev_info = inode_to_bdi(inode);
	ret = generic_perform_write(iocb, from);
	current->backing_dev_info = NULL;

	if (ret > 0) {
		iocb->ki_pos += ret;
		f2fs_update_iostat(F2FS_I_SB(inode), APP_BUFFERED_IO, ret);
	}
	return ret;
}

static int f2fs_dio_write_end_io(struct kiocb *iocb, ssize_t size, int error,
				 unsigned int flags)
{
	struct f2fs_sb_info *sbi = F2FS_I_SB(file_inode(iocb->ki_filp));

	dec_page_count(sbi, F2FS_DIO_WRITE);
	if (error)
		return error;
	f2fs_update_iostat(sbi, APP_DIRECT_IO, size);
	return 0;
}

static const struct iomap_dio_ops f2fs_iomap_dio_write_ops = {
	.end_io = f2fs_dio_write_end_io,
};

static ssize_t f2fs_dio_write_iter(struct kiocb *iocb, struct iov_iter *from,
				   bool *may_need_sync)
{
	struct file *file = iocb->ki_filp;
	struct inode *inode = file_inode(file);
	struct f2fs_inode_info *fi = F2FS_I(inode);
	struct f2fs_sb_info *sbi = F2FS_I_SB(inode);
	const bool do_opu = f2fs_lfs_mode(sbi);
	const loff_t pos = iocb->ki_pos;
	const ssize_t count = iov_iter_count(from);
	unsigned int dio_flags;
	struct iomap_dio *dio;
	ssize_t ret;

	trace_f2fs_direct_IO_enter(inode, iocb, count, WRITE);

	if (iocb->ki_flags & IOCB_NOWAIT) {
		/* f2fs_convert_inline_inode() and block allocation can block */
		if (f2fs_has_inline_data(inode) ||
		    !f2fs_overwrite_io(inode, pos, count)) {
			ret = -EAGAIN;
			goto out;
		}

		if (!f2fs_down_read_trylock(&fi->i_gc_rwsem[WRITE])) {
			ret = -EAGAIN;
			goto out;
		}
		if (do_opu && !f2fs_down_read_trylock(&fi->i_gc_rwsem[READ])) {
			f2fs_up_read(&fi->i_gc_rwsem[WRITE]);
			ret = -EAGAIN;
			goto out;
		}
	} else {
		ret = f2fs_convert_inline_inode(inode);
		if (ret)
			goto out;

		f2fs_down_read(&fi->i_gc_rwsem[WRITE]);
		if (do_opu)
			f2fs_down_read(&fi->i_gc_rwsem[READ]);
	}

	/*
	 * We have to use __iomap_dio_rw() and iomap_dio_complete() instead of
	 * the higher-level function iomap_dio_rw() in order to ensure that the
	 * F2FS_DIO_WRITE counter will be decremented correctly in all cases.
	 */
	inc_page_count(sbi, F2FS_DIO_WRITE);
	dio_flags = 0;
	if (pos + count > inode->i_size)
		dio_flags |= IOMAP_DIO_FORCE_WAIT;
	dio = __iomap_dio_rw(iocb, from, &f2fs_iomap_ops,
			     &f2fs_iomap_dio_write_ops, dio_flags, NULL, 0);
	if (IS_ERR_OR_NULL(dio)) {
		ret = PTR_ERR_OR_ZERO(dio);
		if (ret == -ENOTBLK)
			ret = 0;
		if (ret != -EIOCBQUEUED)
			dec_page_count(sbi, F2FS_DIO_WRITE);
	} else {
		ret = iomap_dio_complete(dio);
	}

	if (do_opu)
		f2fs_up_read(&fi->i_gc_rwsem[READ]);
	f2fs_up_read(&fi->i_gc_rwsem[WRITE]);

	if (ret < 0)
		goto out;
	if (pos + ret > inode->i_size)
		f2fs_i_size_write(inode, pos + ret);
	if (!do_opu)
		set_inode_flag(inode, FI_UPDATE_WRITE);

	if (iov_iter_count(from)) {
		ssize_t ret2;
		loff_t bufio_start_pos = iocb->ki_pos;

		/*
		 * The direct write was partial, so we need to fall back to a
		 * buffered write for the remainder.
		 */

		ret2 = f2fs_buffered_write_iter(iocb, from);
		if (iov_iter_count(from))
			f2fs_write_failed(inode, iocb->ki_pos);
		if (ret2 < 0)
			goto out;

		/*
		 * Ensure that the pagecache pages are written to disk and
		 * invalidated to preserve the expected O_DIRECT semantics.
		 */
		if (ret2 > 0) {
			loff_t bufio_end_pos = bufio_start_pos + ret2 - 1;

			ret += ret2;

			ret2 = filemap_write_and_wait_range(file->f_mapping,
							    bufio_start_pos,
							    bufio_end_pos);
			if (ret2 < 0)
				goto out;
			invalidate_mapping_pages(file->f_mapping,
						 bufio_start_pos >> PAGE_SHIFT,
						 bufio_end_pos >> PAGE_SHIFT);
		}
	} else {
		/* iomap_dio_rw() already handled the generic_write_sync(). */
		*may_need_sync = false;
	}
out:
	trace_f2fs_direct_IO_exit(inode, pos, count, WRITE, ret);
	return ret;
}

static ssize_t f2fs_file_write_iter(struct kiocb *iocb, struct iov_iter *from)
{
	struct inode *inode = file_inode(iocb->ki_filp);
	const loff_t orig_pos = iocb->ki_pos;
	const size_t orig_count = iov_iter_count(from);
	loff_t target_size;
	bool dio;
	bool may_need_sync = true;
	int preallocated;
	ssize_t ret;

	if (unlikely(f2fs_cp_error(F2FS_I_SB(inode)))) {
		ret = -EIO;
		goto out;
	}

	if (!f2fs_is_compress_backend_ready(inode)) {
		ret = -EOPNOTSUPP;
		goto out;
	}

	if (iocb->ki_flags & IOCB_NOWAIT) {
		if (!inode_trylock(inode)) {
			ret = -EAGAIN;
			goto out;
		}
	} else {
		inode_lock(inode);
	}

	ret = f2fs_write_checks(iocb, from);
	if (ret <= 0)
		goto out_unlock;

	/* Determine whether we will do a direct write or a buffered write. */
	dio = f2fs_should_use_dio(inode, iocb, from);

	/* Possibly preallocate the blocks for the write. */
	target_size = iocb->ki_pos + iov_iter_count(from);
	preallocated = f2fs_preallocate_blocks(iocb, from, dio);
	if (preallocated < 0) {
		ret = preallocated;
	} else {
		if (trace_f2fs_datawrite_start_enabled()) {
			char *p = f2fs_kmalloc(F2FS_I_SB(inode),
						PATH_MAX, GFP_KERNEL);
			char *path;

			if (!p)
				goto skip_write_trace;
			path = dentry_path_raw(file_dentry(iocb->ki_filp),
								p, PATH_MAX);
			if (IS_ERR(path)) {
				kfree(p);
				goto skip_write_trace;
			}
			trace_f2fs_datawrite_start(inode, orig_pos, orig_count,
					current->pid, path, current->comm);
			kfree(p);
		}
skip_write_trace:
		/* Do the actual write. */
		ret = dio ?
			f2fs_dio_write_iter(iocb, from, &may_need_sync):
			f2fs_buffered_write_iter(iocb, from);

		if (trace_f2fs_datawrite_end_enabled())
			trace_f2fs_datawrite_end(inode, orig_pos, ret);
	}

	/* Don't leave any preallocated blocks around past i_size. */
	if (preallocated && i_size_read(inode) < target_size) {
		f2fs_down_write(&F2FS_I(inode)->i_gc_rwsem[WRITE]);
		filemap_invalidate_lock(inode->i_mapping);
		if (!f2fs_truncate(inode))
			file_dont_truncate(inode);
		filemap_invalidate_unlock(inode->i_mapping);
		f2fs_up_write(&F2FS_I(inode)->i_gc_rwsem[WRITE]);
	} else {
		file_dont_truncate(inode);
	}

	clear_inode_flag(inode, FI_PREALLOCATED_ALL);
out_unlock:
	inode_unlock(inode);
out:
	trace_f2fs_file_write_iter(inode, orig_pos, orig_count, ret);
	if (ret > 0 && may_need_sync)
		ret = generic_write_sync(iocb, ret);
	return ret;
}

static int f2fs_file_fadvise(struct file *filp, loff_t offset, loff_t len,
		int advice)
{
	struct address_space *mapping;
	struct backing_dev_info *bdi;
	struct inode *inode = file_inode(filp);
	int err;

	if (advice == POSIX_FADV_SEQUENTIAL) {
		if (S_ISFIFO(inode->i_mode))
			return -ESPIPE;

		mapping = filp->f_mapping;
		if (!mapping || len < 0)
			return -EINVAL;

		bdi = inode_to_bdi(mapping->host);
		filp->f_ra.ra_pages = bdi->ra_pages *
			F2FS_I_SB(inode)->seq_file_ra_mul;
		spin_lock(&filp->f_lock);
		filp->f_mode &= ~FMODE_RANDOM;
		spin_unlock(&filp->f_lock);
		return 0;
	}

	err = generic_fadvise(filp, offset, len, advice);
	if (!err && advice == POSIX_FADV_DONTNEED &&
		test_opt(F2FS_I_SB(inode), COMPRESS_CACHE) &&
		f2fs_compressed_file(inode))
		f2fs_invalidate_compress_pages(F2FS_I_SB(inode), inode->i_ino);

	return err;
}

#ifdef CONFIG_COMPAT
struct compat_f2fs_gc_range {
	u32 sync;
	compat_u64 start;
	compat_u64 len;
};
#define F2FS_IOC32_GARBAGE_COLLECT_RANGE	_IOW(F2FS_IOCTL_MAGIC, 11,\
						struct compat_f2fs_gc_range)

static int f2fs_compat_ioc_gc_range(struct file *file, unsigned long arg)
{
	struct compat_f2fs_gc_range __user *urange;
	struct f2fs_gc_range range;
	int err;

	urange = compat_ptr(arg);
	err = get_user(range.sync, &urange->sync);
	err |= get_user(range.start, &urange->start);
	err |= get_user(range.len, &urange->len);
	if (err)
		return -EFAULT;

	return __f2fs_ioc_gc_range(file, &range);
}

struct compat_f2fs_move_range {
	u32 dst_fd;
	compat_u64 pos_in;
	compat_u64 pos_out;
	compat_u64 len;
};
#define F2FS_IOC32_MOVE_RANGE		_IOWR(F2FS_IOCTL_MAGIC, 9,	\
					struct compat_f2fs_move_range)

static int f2fs_compat_ioc_move_range(struct file *file, unsigned long arg)
{
	struct compat_f2fs_move_range __user *urange;
	struct f2fs_move_range range;
	int err;

	urange = compat_ptr(arg);
	err = get_user(range.dst_fd, &urange->dst_fd);
	err |= get_user(range.pos_in, &urange->pos_in);
	err |= get_user(range.pos_out, &urange->pos_out);
	err |= get_user(range.len, &urange->len);
	if (err)
		return -EFAULT;

	return __f2fs_ioc_move_range(file, &range);
}

long f2fs_compat_ioctl(struct file *file, unsigned int cmd, unsigned long arg)
{
	if (unlikely(f2fs_cp_error(F2FS_I_SB(file_inode(file)))))
		return -EIO;
	if (!f2fs_is_checkpoint_ready(F2FS_I_SB(file_inode(file))))
		return -ENOSPC;

	switch (cmd) {
	case FS_IOC32_GETVERSION:
		cmd = FS_IOC_GETVERSION;
		break;
	case F2FS_IOC32_GARBAGE_COLLECT_RANGE:
		return f2fs_compat_ioc_gc_range(file, arg);
	case F2FS_IOC32_MOVE_RANGE:
		return f2fs_compat_ioc_move_range(file, arg);
	case F2FS_IOC_START_ATOMIC_WRITE:
	case F2FS_IOC_COMMIT_ATOMIC_WRITE:
	case F2FS_IOC_START_VOLATILE_WRITE:
	case F2FS_IOC_RELEASE_VOLATILE_WRITE:
	case F2FS_IOC_ABORT_VOLATILE_WRITE:
	case F2FS_IOC_SHUTDOWN:
	case FITRIM:
	case FS_IOC_SET_ENCRYPTION_POLICY:
	case FS_IOC_GET_ENCRYPTION_PWSALT:
	case FS_IOC_GET_ENCRYPTION_POLICY:
	case FS_IOC_GET_ENCRYPTION_POLICY_EX:
	case FS_IOC_ADD_ENCRYPTION_KEY:
	case FS_IOC_REMOVE_ENCRYPTION_KEY:
	case FS_IOC_REMOVE_ENCRYPTION_KEY_ALL_USERS:
	case FS_IOC_GET_ENCRYPTION_KEY_STATUS:
	case FS_IOC_GET_ENCRYPTION_NONCE:
	case F2FS_IOC_GARBAGE_COLLECT:
	case F2FS_IOC_WRITE_CHECKPOINT:
	case F2FS_IOC_DEFRAGMENT:
	case F2FS_IOC_FLUSH_DEVICE:
	case F2FS_IOC_GET_FEATURES:
	case F2FS_IOC_GET_PIN_FILE:
	case F2FS_IOC_SET_PIN_FILE:
	case F2FS_IOC_PRECACHE_EXTENTS:
	case F2FS_IOC_RESIZE_FS:
	case FS_IOC_ENABLE_VERITY:
	case FS_IOC_MEASURE_VERITY:
	case FS_IOC_READ_VERITY_METADATA:
	case FS_IOC_GETFSLABEL:
	case FS_IOC_SETFSLABEL:
	case F2FS_IOC_GET_COMPRESS_BLOCKS:
	case F2FS_IOC_RELEASE_COMPRESS_BLOCKS:
	case F2FS_IOC_RESERVE_COMPRESS_BLOCKS:
	case F2FS_IOC_SEC_TRIM_FILE:
	case F2FS_IOC_GET_COMPRESS_OPTION:
	case F2FS_IOC_SET_COMPRESS_OPTION:
	case F2FS_IOC_DECOMPRESS_FILE:
	case F2FS_IOC_COMPRESS_FILE:
		break;
	default:
		return -ENOIOCTLCMD;
	}
	return __f2fs_ioctl(file, cmd, (unsigned long) compat_ptr(arg));
}
#endif

const struct file_operations f2fs_file_operations = {
	.llseek		= f2fs_llseek,
	.read_iter	= f2fs_file_read_iter,
	.write_iter	= f2fs_file_write_iter,
	.open		= f2fs_file_open,
	.release	= f2fs_release_file,
	.mmap		= f2fs_file_mmap,
	.flush		= f2fs_file_flush,
	.fsync		= f2fs_sync_file,
	.fallocate	= f2fs_fallocate,
	.unlocked_ioctl	= f2fs_ioctl,
#ifdef CONFIG_COMPAT
	.compat_ioctl	= f2fs_compat_ioctl,
#endif
	.splice_read	= generic_file_splice_read,
	.splice_write	= iter_file_splice_write,
	.fadvise	= f2fs_file_fadvise,
};<|MERGE_RESOLUTION|>--- conflicted
+++ resolved
@@ -1689,13 +1689,8 @@
 		if (has_not_enough_free_secs(sbi, 0,
 			GET_SEC_FROM_SEG(sbi, overprovision_segments(sbi)))) {
 			f2fs_down_write(&sbi->gc_lock);
-<<<<<<< HEAD
-			err = f2fs_gc(sbi, true, false, false, NULL_SEGNO);
-			if (err && err != -ENODATA && err != -EAGAIN)
-=======
 			err = f2fs_gc(sbi, &gc_control);
 			if (err && err != -ENODATA)
->>>>>>> 88084a3d
 				goto out_err;
 		}
 
@@ -2027,15 +2022,6 @@
 
 	if (!f2fs_disable_compressed_file(inode)) {
 		ret = -EINVAL;
-<<<<<<< HEAD
-		goto out;
-	}
-
-	if (f2fs_is_atomic_file(inode)) {
-		if (is_inode_flag_set(inode, FI_ATOMIC_REVOKE_REQUEST))
-			ret = -EINVAL;
-=======
->>>>>>> 88084a3d
 		goto out;
 	}
 
@@ -2046,11 +2032,7 @@
 	if (ret)
 		goto out;
 
-<<<<<<< HEAD
-	f2fs_down_write(&F2FS_I(inode)->i_gc_rwsem[WRITE]);
-=======
 	f2fs_down_write(&fi->i_gc_rwsem[WRITE]);
->>>>>>> 88084a3d
 
 	/*
 	 * Should wait end_io to count F2FS_WB_CP_DATA correctly by
@@ -2061,11 +2043,7 @@
 			  inode->i_ino, get_dirty_pages(inode));
 	ret = filemap_write_and_wait_range(inode->i_mapping, 0, LLONG_MAX);
 	if (ret) {
-<<<<<<< HEAD
-		f2fs_up_write(&F2FS_I(inode)->i_gc_rwsem[WRITE]);
-=======
 		f2fs_up_write(&fi->i_gc_rwsem[WRITE]);
->>>>>>> 88084a3d
 		goto out;
 	}
 
@@ -2090,14 +2068,9 @@
 	spin_unlock(&sbi->inode_lock[ATOMIC_FILE]);
 
 	set_inode_flag(inode, FI_ATOMIC_FILE);
-<<<<<<< HEAD
-	clear_inode_flag(inode, FI_ATOMIC_REVOKE_REQUEST);
-	f2fs_up_write(&F2FS_I(inode)->i_gc_rwsem[WRITE]);
-=======
 	set_inode_flag(fi->cow_inode, FI_ATOMIC_FILE);
 	clear_inode_flag(fi->cow_inode, FI_INLINE_DATA);
 	f2fs_up_write(&fi->i_gc_rwsem[WRITE]);
->>>>>>> 88084a3d
 
 	f2fs_update_time(sbi, REQ_TIME);
 	fi->atomic_write_task = current;
@@ -2136,121 +2109,12 @@
 	} else {
 		ret = f2fs_do_sync_file(filp, 0, LLONG_MAX, 1, false);
 	}
-<<<<<<< HEAD
-err_out:
-	if (is_inode_flag_set(inode, FI_ATOMIC_REVOKE_REQUEST)) {
-		clear_inode_flag(inode, FI_ATOMIC_REVOKE_REQUEST);
-		ret = -EINVAL;
-	}
+unlock_out:
 	inode_unlock(inode);
 	mnt_drop_write_file(filp);
 	return ret;
 }
 
-static int f2fs_ioc_start_volatile_write(struct file *filp)
-{
-	struct inode *inode = file_inode(filp);
-	struct user_namespace *mnt_userns = file_mnt_user_ns(filp);
-	int ret;
-
-	if (!inode_owner_or_capable(mnt_userns, inode))
-		return -EACCES;
-
-	if (!S_ISREG(inode->i_mode))
-		return -EINVAL;
-
-	ret = mnt_want_write_file(filp);
-	if (ret)
-		return ret;
-
-	inode_lock(inode);
-
-	if (f2fs_is_volatile_file(inode))
-		goto out;
-
-	ret = f2fs_convert_inline_inode(inode);
-	if (ret)
-		goto out;
-
-	stat_inc_volatile_write(inode);
-	stat_update_max_volatile_write(inode);
-
-	set_inode_flag(inode, FI_VOLATILE_FILE);
-	f2fs_update_time(F2FS_I_SB(inode), REQ_TIME);
-out:
-	inode_unlock(inode);
-	mnt_drop_write_file(filp);
-	return ret;
-}
-
-static int f2fs_ioc_release_volatile_write(struct file *filp)
-{
-	struct inode *inode = file_inode(filp);
-	struct user_namespace *mnt_userns = file_mnt_user_ns(filp);
-	int ret;
-
-	if (!inode_owner_or_capable(mnt_userns, inode))
-		return -EACCES;
-
-	ret = mnt_want_write_file(filp);
-	if (ret)
-		return ret;
-
-	inode_lock(inode);
-
-	if (!f2fs_is_volatile_file(inode))
-		goto out;
-
-	if (!f2fs_is_first_block_written(inode)) {
-		ret = truncate_partial_data_page(inode, 0, true);
-		goto out;
-	}
-
-	ret = punch_hole(inode, 0, F2FS_BLKSIZE);
-out:
-=======
-unlock_out:
->>>>>>> 88084a3d
-	inode_unlock(inode);
-	mnt_drop_write_file(filp);
-	return ret;
-}
-
-<<<<<<< HEAD
-static int f2fs_ioc_abort_volatile_write(struct file *filp)
-{
-	struct inode *inode = file_inode(filp);
-	struct user_namespace *mnt_userns = file_mnt_user_ns(filp);
-	int ret;
-
-	if (!inode_owner_or_capable(mnt_userns, inode))
-		return -EACCES;
-
-	ret = mnt_want_write_file(filp);
-	if (ret)
-		return ret;
-
-	inode_lock(inode);
-
-	if (f2fs_is_atomic_file(inode))
-		f2fs_drop_inmem_pages(inode);
-	if (f2fs_is_volatile_file(inode)) {
-		clear_inode_flag(inode, FI_VOLATILE_FILE);
-		stat_dec_volatile_write(inode);
-		ret = f2fs_do_sync_file(filp, 0, LLONG_MAX, 0, true);
-	}
-
-	clear_inode_flag(inode, FI_ATOMIC_REVOKE_REQUEST);
-
-	inode_unlock(inode);
-
-	mnt_drop_write_file(filp);
-	f2fs_update_time(F2FS_I_SB(inode), REQ_TIME);
-	return ret;
-}
-
-=======
->>>>>>> 88084a3d
 static int f2fs_ioc_shutdown(struct file *filp, unsigned long arg)
 {
 	struct inode *inode = file_inode(filp);
