--- conflicted
+++ resolved
@@ -364,13 +364,7 @@
 static bool acpi_ppc;
 #endif
 
-<<<<<<< HEAD
-static struct perf_limits performance_limits;
-static struct perf_limits powersave_limits;
-static struct perf_limits *limits;
-=======
 static struct perf_limits global;
->>>>>>> fe82203b
 
 static void intel_pstate_init_limits(struct perf_limits *limits)
 {
@@ -380,17 +374,6 @@
 	limits->max_policy_pct = 100;
 	limits->max_sysfs_pct = 100;
 }
-<<<<<<< HEAD
-
-static void intel_pstate_set_performance_limits(struct perf_limits *limits)
-{
-	intel_pstate_init_limits(limits);
-	limits->min_perf_pct = 100;
-	limits->min_perf = int_ext_tofp(1);
-	limits->min_sysfs_pct = 100;
-}
-=======
->>>>>>> fe82203b
 
 static DEFINE_MUTEX(intel_pstate_driver_lock);
 static DEFINE_MUTEX(intel_pstate_limits_lock);
@@ -978,20 +961,11 @@
 }
 
 static void intel_pstate_update_policies(void)
-	__releases(&intel_pstate_limits_lock)
-	__acquires(&intel_pstate_limits_lock)
-{
-	struct perf_limits *saved_limits = limits;
+{
 	int cpu;
-
-	mutex_unlock(&intel_pstate_limits_lock);
 
 	for_each_possible_cpu(cpu)
 		cpufreq_update_policy(cpu);
-
-	mutex_lock(&intel_pstate_limits_lock);
-
-	limits = saved_limits;
 }
 
 /************************** debugfs begin ************************/
@@ -1200,9 +1174,9 @@
 
 	global.no_turbo = clamp_t(int, input, 0, 1);
 
+	mutex_unlock(&intel_pstate_limits_lock);
+
 	intel_pstate_update_policies();
-
-	mutex_unlock(&intel_pstate_limits_lock);
 
 	mutex_unlock(&intel_pstate_driver_lock);
 
@@ -1234,9 +1208,9 @@
 	global.max_perf_pct = max(global.min_perf_pct, global.max_perf_pct);
 	global.max_perf = percent_ext_fp(global.max_perf_pct);
 
+	mutex_unlock(&intel_pstate_limits_lock);
+
 	intel_pstate_update_policies();
-
-	mutex_unlock(&intel_pstate_limits_lock);
 
 	mutex_unlock(&intel_pstate_driver_lock);
 
@@ -1268,9 +1242,9 @@
 	global.min_perf_pct = min(global.max_perf_pct, global.min_perf_pct);
 	global.min_perf = percent_ext_fp(global.min_perf_pct);
 
+	mutex_unlock(&intel_pstate_limits_lock);
+
 	intel_pstate_update_policies();
-
-	mutex_unlock(&intel_pstate_limits_lock);
 
 	mutex_unlock(&intel_pstate_driver_lock);
 
@@ -2143,24 +2117,6 @@
 
 	mutex_lock(&intel_pstate_limits_lock);
 
-<<<<<<< HEAD
-	if (policy->policy == CPUFREQ_POLICY_PERFORMANCE) {
-		pr_debug("set performance\n");
-		if (!perf_limits) {
-			limits = &performance_limits;
-			perf_limits = limits;
-		}
-	} else {
-		pr_debug("set powersave\n");
-		if (!perf_limits) {
-			limits = &powersave_limits;
-			perf_limits = limits;
-		}
-
-	}
-
-=======
->>>>>>> fe82203b
 	intel_pstate_update_perf_limits(policy, perf_limits);
 
 	if (cpu->policy == CPUFREQ_POLICY_PERFORMANCE) {
@@ -2201,15 +2157,9 @@
 		unsigned int max_freq, min_freq;
 
 		max_freq = policy->cpuinfo.max_freq *
-<<<<<<< HEAD
-					perf_limits->max_sysfs_pct / 100;
-		min_freq = policy->cpuinfo.max_freq *
-					perf_limits->min_sysfs_pct / 100;
-=======
 					global.max_sysfs_pct / 100;
 		min_freq = policy->cpuinfo.max_freq *
 					global.min_sysfs_pct / 100;
->>>>>>> fe82203b
 		cpufreq_verify_within_limits(policy, min_freq, max_freq);
 	}
 
@@ -2414,17 +2364,7 @@
 {
 	int ret;
 
-<<<<<<< HEAD
-	intel_pstate_init_limits(&powersave_limits);
-	intel_pstate_set_performance_limits(&performance_limits);
-	if (IS_ENABLED(CONFIG_CPU_FREQ_DEFAULT_GOV_PERFORMANCE) &&
-	    intel_pstate_driver == &intel_pstate)
-		limits = &performance_limits;
-	else
-		limits = &powersave_limits;
-=======
 	intel_pstate_init_limits(&global);
->>>>>>> fe82203b
 
 	ret = cpufreq_register_driver(intel_pstate_driver);
 	if (ret) {
