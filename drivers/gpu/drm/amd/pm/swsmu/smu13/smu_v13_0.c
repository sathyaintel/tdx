/*
 * Copyright 2020 Advanced Micro Devices, Inc.
 *
 * Permission is hereby granted, free of charge, to any person obtaining a
 * copy of this software and associated documentation files (the "Software"),
 * to deal in the Software without restriction, including without limitation
 * the rights to use, copy, modify, merge, publish, distribute, sublicense,
 * and/or sell copies of the Software, and to permit persons to whom the
 * Software is furnished to do so, subject to the following conditions:
 *
 * The above copyright notice and this permission notice shall be included in
 * all copies or substantial portions of the Software.
 *
 * THE SOFTWARE IS PROVIDED "AS IS", WITHOUT WARRANTY OF ANY KIND, EXPRESS OR
 * IMPLIED, INCLUDING BUT NOT LIMITED TO THE WARRANTIES OF MERCHANTABILITY,
 * FITNESS FOR A PARTICULAR PURPOSE AND NONINFRINGEMENT.  IN NO EVENT SHALL
 * THE COPYRIGHT HOLDER(S) OR AUTHOR(S) BE LIABLE FOR ANY CLAIM, DAMAGES OR
 * OTHER LIABILITY, WHETHER IN AN ACTION OF CONTRACT, TORT OR OTHERWISE,
 * ARISING FROM, OUT OF OR IN CONNECTION WITH THE SOFTWARE OR THE USE OR
 * OTHER DEALINGS IN THE SOFTWARE.
 */

#include <linux/firmware.h>
#include <linux/module.h>
#include <linux/pci.h>
#include <linux/reboot.h>

#define SMU_13_0_PARTIAL_PPTABLE
#define SWSMU_CODE_LAYER_L3

#include "amdgpu.h"
#include "amdgpu_smu.h"
#include "atomfirmware.h"
#include "amdgpu_atomfirmware.h"
#include "amdgpu_atombios.h"
#include "smu_v13_0.h"
#include "soc15_common.h"
#include "atom.h"
#include "amdgpu_ras.h"
#include "smu_cmn.h"

#include "asic_reg/thm/thm_13_0_2_offset.h"
#include "asic_reg/thm/thm_13_0_2_sh_mask.h"
#include "asic_reg/mp/mp_13_0_2_offset.h"
#include "asic_reg/mp/mp_13_0_2_sh_mask.h"
#include "asic_reg/smuio/smuio_13_0_2_offset.h"
#include "asic_reg/smuio/smuio_13_0_2_sh_mask.h"

/*
 * DO NOT use these for err/warn/info/debug messages.
 * Use dev_err, dev_warn, dev_info and dev_dbg instead.
 * They are more MGPU friendly.
 */
#undef pr_err
#undef pr_warn
#undef pr_info
#undef pr_debug

MODULE_FIRMWARE("amdgpu/aldebaran_smc.bin");
MODULE_FIRMWARE("amdgpu/smu_13_0_0.bin");
MODULE_FIRMWARE("amdgpu/smu_13_0_7.bin");

#define mmMP1_SMN_C2PMSG_66                                                                            0x0282
#define mmMP1_SMN_C2PMSG_66_BASE_IDX                                                                   0

#define mmMP1_SMN_C2PMSG_82                                                                            0x0292
#define mmMP1_SMN_C2PMSG_82_BASE_IDX                                                                   0

#define mmMP1_SMN_C2PMSG_90                                                                            0x029a
#define mmMP1_SMN_C2PMSG_90_BASE_IDX                                                                   0

#define SMU13_VOLTAGE_SCALE 4

#define LINK_WIDTH_MAX				6
#define LINK_SPEED_MAX				3

#define smnPCIE_LC_LINK_WIDTH_CNTL		0x11140288
#define PCIE_LC_LINK_WIDTH_CNTL__LC_LINK_WIDTH_RD_MASK 0x00000070L
#define PCIE_LC_LINK_WIDTH_CNTL__LC_LINK_WIDTH_RD__SHIFT 0x4
#define smnPCIE_LC_SPEED_CNTL			0x11140290
#define PCIE_LC_SPEED_CNTL__LC_CURRENT_DATA_RATE_MASK 0xC000
#define PCIE_LC_SPEED_CNTL__LC_CURRENT_DATA_RATE__SHIFT 0xE

static const int link_width[] = {0, 1, 2, 4, 8, 12, 16};
static const int link_speed[] = {25, 50, 80, 160};

static int smu_v13_0_get_pptable_from_firmware(struct smu_context *smu, void **table, uint32_t *size,
					       uint32_t pptable_id);

int smu_v13_0_init_microcode(struct smu_context *smu)
{
	struct amdgpu_device *adev = smu->adev;
	const char *chip_name;
	char fw_name[30];
	char ucode_prefix[30];
	int err = 0;
	const struct smc_firmware_header_v1_0 *hdr;
	const struct common_firmware_header *header;
	struct amdgpu_firmware_info *ucode = NULL;

	/* doesn't need to load smu firmware in IOV mode */
	if (amdgpu_sriov_vf(adev))
		return 0;

	switch (adev->ip_versions[MP1_HWIP][0]) {
	case IP_VERSION(13, 0, 2):
		chip_name = "aldebaran_smc";
		break;
	default:
		amdgpu_ucode_ip_version_decode(adev, MP1_HWIP, ucode_prefix, sizeof(ucode_prefix));
		chip_name = ucode_prefix;
	}

	snprintf(fw_name, sizeof(fw_name), "amdgpu/%s.bin", chip_name);

	err = request_firmware(&adev->pm.fw, fw_name, adev->dev);
	if (err)
		goto out;
	err = amdgpu_ucode_validate(adev->pm.fw);
	if (err)
		goto out;

	hdr = (const struct smc_firmware_header_v1_0 *) adev->pm.fw->data;
	amdgpu_ucode_print_smc_hdr(&hdr->header);
	adev->pm.fw_version = le32_to_cpu(hdr->header.ucode_version);

	if (adev->firmware.load_type == AMDGPU_FW_LOAD_PSP) {
		ucode = &adev->firmware.ucode[AMDGPU_UCODE_ID_SMC];
		ucode->ucode_id = AMDGPU_UCODE_ID_SMC;
		ucode->fw = adev->pm.fw;
		header = (const struct common_firmware_header *)ucode->fw->data;
		adev->firmware.fw_size +=
			ALIGN(le32_to_cpu(header->ucode_size_bytes), PAGE_SIZE);
	}

out:
	if (err) {
		DRM_ERROR("smu_v13_0: Failed to load firmware \"%s\"\n",
			  fw_name);
		release_firmware(adev->pm.fw);
		adev->pm.fw = NULL;
	}
	return err;
}

void smu_v13_0_fini_microcode(struct smu_context *smu)
{
	struct amdgpu_device *adev = smu->adev;

	release_firmware(adev->pm.fw);
	adev->pm.fw = NULL;
	adev->pm.fw_version = 0;
}

int smu_v13_0_load_microcode(struct smu_context *smu)
{
#if 0
	struct amdgpu_device *adev = smu->adev;
	const uint32_t *src;
	const struct smc_firmware_header_v1_0 *hdr;
	uint32_t addr_start = MP1_SRAM;
	uint32_t i;
	uint32_t smc_fw_size;
	uint32_t mp1_fw_flags;

	hdr = (const struct smc_firmware_header_v1_0 *) adev->pm.fw->data;
	src = (const uint32_t *)(adev->pm.fw->data +
				 le32_to_cpu(hdr->header.ucode_array_offset_bytes));
	smc_fw_size = hdr->header.ucode_size_bytes;

	for (i = 1; i < smc_fw_size/4 - 1; i++) {
		WREG32_PCIE(addr_start, src[i]);
		addr_start += 4;
	}

	WREG32_PCIE(MP1_Public | (smnMP1_PUB_CTRL & 0xffffffff),
		    1 & MP1_SMN_PUB_CTRL__RESET_MASK);
	WREG32_PCIE(MP1_Public | (smnMP1_PUB_CTRL & 0xffffffff),
		    1 & ~MP1_SMN_PUB_CTRL__RESET_MASK);

	for (i = 0; i < adev->usec_timeout; i++) {
		mp1_fw_flags = RREG32_PCIE(MP1_Public |
					   (smnMP1_FIRMWARE_FLAGS & 0xffffffff));
		if ((mp1_fw_flags & MP1_FIRMWARE_FLAGS__INTERRUPTS_ENABLED_MASK) >>
		    MP1_FIRMWARE_FLAGS__INTERRUPTS_ENABLED__SHIFT)
			break;
		udelay(1);
	}

	if (i == adev->usec_timeout)
		return -ETIME;
#endif

	return 0;
}

int smu_v13_0_init_pptable_microcode(struct smu_context *smu)
{
	struct amdgpu_device *adev = smu->adev;
	struct amdgpu_firmware_info *ucode = NULL;
	uint32_t size = 0, pptable_id = 0;
	int ret = 0;
	void *table;

	/* doesn't need to load smu firmware in IOV mode */
	if (amdgpu_sriov_vf(adev))
		return 0;

	if (adev->firmware.load_type != AMDGPU_FW_LOAD_PSP)
		return 0;

	if (!adev->scpm_enabled)
		return 0;

	if (adev->ip_versions[MP1_HWIP][0] == IP_VERSION(13, 0, 7))
		return 0;

	/* override pptable_id from driver parameter */
	if (amdgpu_smu_pptable_id >= 0) {
		pptable_id = amdgpu_smu_pptable_id;
		dev_info(adev->dev, "override pptable id %d\n", pptable_id);
	} else {
		pptable_id = smu->smu_table.boot_values.pp_table_id;

		/*
		 * Temporary solution for SMU V13.0.0 with SCPM enabled:
		 *   - use 36831 signed pptable when pp_table_id is 3683
		 *   - use 37151 signed pptable when pp_table_id is 3715
		 *   - use 36641 signed pptable when pp_table_id is 3664 or 0
		 * TODO: drop these when the pptable carried in vbios is ready.
		 */
		if (adev->ip_versions[MP1_HWIP][0] == IP_VERSION(13, 0, 0)) {
			switch (pptable_id) {
			case 0:
			case 3664:
				pptable_id = 36641;
				break;
			case 3683:
				pptable_id = 36831;
				break;
			case 3715:
				pptable_id = 37151;
				break;
			default:
				dev_err(adev->dev, "Unsupported pptable id %d\n", pptable_id);
				return -EINVAL;
			}
		}
	}

	/* "pptable_id == 0" means vbios carries the pptable. */
	if (!pptable_id)
		return 0;

	ret = smu_v13_0_get_pptable_from_firmware(smu, &table, &size, pptable_id);
	if (ret)
		return ret;

	smu->pptable_firmware.data = table;
	smu->pptable_firmware.size = size;

	ucode = &adev->firmware.ucode[AMDGPU_UCODE_ID_PPTABLE];
	ucode->ucode_id = AMDGPU_UCODE_ID_PPTABLE;
	ucode->fw = &smu->pptable_firmware;
	adev->firmware.fw_size +=
		ALIGN(smu->pptable_firmware.size, PAGE_SIZE);

	return 0;
}

int smu_v13_0_check_fw_status(struct smu_context *smu)
{
	struct amdgpu_device *adev = smu->adev;
	uint32_t mp1_fw_flags;

	switch (adev->ip_versions[MP1_HWIP][0]) {
	case IP_VERSION(13, 0, 4):
		mp1_fw_flags = RREG32_PCIE(MP1_Public |
					   (smnMP1_V13_0_4_FIRMWARE_FLAGS & 0xffffffff));
		break;
	default:
		mp1_fw_flags = RREG32_PCIE(MP1_Public |
					   (smnMP1_FIRMWARE_FLAGS & 0xffffffff));
		break;
	}

	if ((mp1_fw_flags & MP1_FIRMWARE_FLAGS__INTERRUPTS_ENABLED_MASK) >>
	    MP1_FIRMWARE_FLAGS__INTERRUPTS_ENABLED__SHIFT)
		return 0;

	return -EIO;
}

int smu_v13_0_check_fw_version(struct smu_context *smu)
{
	struct amdgpu_device *adev = smu->adev;
	uint32_t if_version = 0xff, smu_version = 0xff;
	uint8_t smu_program, smu_major, smu_minor, smu_debug;
	int ret = 0;

	ret = smu_cmn_get_smc_version(smu, &if_version, &smu_version);
	if (ret)
		return ret;

	smu_program = (smu_version >> 24) & 0xff;
	smu_major = (smu_version >> 16) & 0xff;
	smu_minor = (smu_version >> 8) & 0xff;
	smu_debug = (smu_version >> 0) & 0xff;
	if (smu->is_apu)
		adev->pm.fw_version = smu_version;

	switch (adev->ip_versions[MP1_HWIP][0]) {
	case IP_VERSION(13, 0, 2):
		smu->smc_driver_if_version = SMU13_DRIVER_IF_VERSION_ALDE;
		break;
	case IP_VERSION(13, 0, 0):
		smu->smc_driver_if_version = SMU13_DRIVER_IF_VERSION_SMU_V13_0_0;
		break;
	case IP_VERSION(13, 0, 7):
		smu->smc_driver_if_version = SMU13_DRIVER_IF_VERSION_SMU_V13_0_7;
		break;
	case IP_VERSION(13, 0, 1):
	case IP_VERSION(13, 0, 3):
	case IP_VERSION(13, 0, 8):
		smu->smc_driver_if_version = SMU13_DRIVER_IF_VERSION_YELLOW_CARP;
		break;
	case IP_VERSION(13, 0, 4):
		smu->smc_driver_if_version = SMU13_DRIVER_IF_VERSION_SMU_V13_0_4;
		break;
	case IP_VERSION(13, 0, 5):
		smu->smc_driver_if_version = SMU13_DRIVER_IF_VERSION_SMU_V13_0_5;
		break;
	default:
		dev_err(adev->dev, "smu unsupported IP version: 0x%x.\n",
			adev->ip_versions[MP1_HWIP][0]);
		smu->smc_driver_if_version = SMU13_DRIVER_IF_VERSION_INV;
		break;
	}

	/* only for dGPU w/ SMU13*/
	if (adev->pm.fw)
		dev_dbg(smu->adev->dev, "smu fw reported program %d, version = 0x%08x (%d.%d.%d)\n",
			 smu_program, smu_version, smu_major, smu_minor, smu_debug);

	/*
	 * 1. if_version mismatch is not critical as our fw is designed
	 * to be backward compatible.
	 * 2. New fw usually brings some optimizations. But that's visible
	 * only on the paired driver.
	 * Considering above, we just leave user a warning message instead
	 * of halt driver loading.
	 */
	if (if_version != smu->smc_driver_if_version) {
		dev_info(adev->dev, "smu driver if version = 0x%08x, smu fw if version = 0x%08x, "
			 "smu fw program = %d, smu fw version = 0x%08x (%d.%d.%d)\n",
			 smu->smc_driver_if_version, if_version,
			 smu_program, smu_version, smu_major, smu_minor, smu_debug);
		dev_warn(adev->dev, "SMU driver if version not matched\n");
	}

	return ret;
}

static int smu_v13_0_set_pptable_v2_0(struct smu_context *smu, void **table, uint32_t *size)
{
	struct amdgpu_device *adev = smu->adev;
	uint32_t ppt_offset_bytes;
	const struct smc_firmware_header_v2_0 *v2;

	v2 = (const struct smc_firmware_header_v2_0 *) adev->pm.fw->data;

	ppt_offset_bytes = le32_to_cpu(v2->ppt_offset_bytes);
	*size = le32_to_cpu(v2->ppt_size_bytes);
	*table = (uint8_t *)v2 + ppt_offset_bytes;

	return 0;
}

static int smu_v13_0_set_pptable_v2_1(struct smu_context *smu, void **table,
				      uint32_t *size, uint32_t pptable_id)
{
	struct amdgpu_device *adev = smu->adev;
	const struct smc_firmware_header_v2_1 *v2_1;
	struct smc_soft_pptable_entry *entries;
	uint32_t pptable_count = 0;
	int i = 0;

	v2_1 = (const struct smc_firmware_header_v2_1 *) adev->pm.fw->data;
	entries = (struct smc_soft_pptable_entry *)
		((uint8_t *)v2_1 + le32_to_cpu(v2_1->pptable_entry_offset));
	pptable_count = le32_to_cpu(v2_1->pptable_count);
	for (i = 0; i < pptable_count; i++) {
		if (le32_to_cpu(entries[i].id) == pptable_id) {
			*table = ((uint8_t *)v2_1 + le32_to_cpu(entries[i].ppt_offset_bytes));
			*size = le32_to_cpu(entries[i].ppt_size_bytes);
			break;
		}
	}

	if (i == pptable_count)
		return -EINVAL;

	return 0;
}

static int smu_v13_0_get_pptable_from_vbios(struct smu_context *smu, void **table, uint32_t *size)
{
	struct amdgpu_device *adev = smu->adev;
	uint16_t atom_table_size;
	uint8_t frev, crev;
	int ret, index;

	dev_info(adev->dev, "use vbios provided pptable\n");
	index = get_index_into_master_table(atom_master_list_of_data_tables_v2_1,
					    powerplayinfo);

	ret = amdgpu_atombios_get_data_table(adev, index, &atom_table_size, &frev, &crev,
					     (uint8_t **)table);
	if (ret)
		return ret;

	if (size)
		*size = atom_table_size;

	return 0;
}

static int smu_v13_0_get_pptable_from_firmware(struct smu_context *smu, void **table, uint32_t *size,
					       uint32_t pptable_id)
{
	const struct smc_firmware_header_v1_0 *hdr;
	struct amdgpu_device *adev = smu->adev;
	uint16_t version_major, version_minor;
	int ret;

	hdr = (const struct smc_firmware_header_v1_0 *) adev->pm.fw->data;
	if (!hdr)
		return -EINVAL;

	dev_info(adev->dev, "use driver provided pptable %d\n", pptable_id);

	version_major = le16_to_cpu(hdr->header.header_version_major);
	version_minor = le16_to_cpu(hdr->header.header_version_minor);
	if (version_major != 2) {
		dev_err(adev->dev, "Unsupported smu firmware version %d.%d\n",
			version_major, version_minor);
		return -EINVAL;
	}

	switch (version_minor) {
	case 0:
		ret = smu_v13_0_set_pptable_v2_0(smu, table, size);
		break;
	case 1:
		ret = smu_v13_0_set_pptable_v2_1(smu, table, size, pptable_id);
		break;
	default:
		ret = -EINVAL;
		break;
	}

	return ret;
}

int smu_v13_0_setup_pptable(struct smu_context *smu)
{
	struct amdgpu_device *adev = smu->adev;
	uint32_t size = 0, pptable_id = 0;
	void *table;
	int ret = 0;

	/* override pptable_id from driver parameter */
	if (amdgpu_smu_pptable_id >= 0) {
		pptable_id = amdgpu_smu_pptable_id;
		dev_info(adev->dev, "override pptable id %d\n", pptable_id);
	} else {
		pptable_id = smu->smu_table.boot_values.pp_table_id;

		/*
		 * Temporary solution for SMU V13.0.0 with SCPM disabled:
		 *   - use 3664, 3683 or 3715 on request
		 *   - use 3664 when pptable_id is 0
		 * TODO: drop these when the pptable carried in vbios is ready.
		 */
		if (adev->ip_versions[MP1_HWIP][0] == IP_VERSION(13, 0, 0)) {
			switch (pptable_id) {
			case 0:
				pptable_id = 3664;
				break;
			case 3664:
			case 3683:
			case 3715:
				break;
			default:
				dev_err(adev->dev, "Unsupported pptable id %d\n", pptable_id);
				return -EINVAL;
			}
		}
	}

	/* force using vbios pptable in sriov mode */
	if ((amdgpu_sriov_vf(adev) || !pptable_id) && (amdgpu_emu_mode != 1))
		ret = smu_v13_0_get_pptable_from_vbios(smu, &table, &size);
	else
		ret = smu_v13_0_get_pptable_from_firmware(smu, &table, &size, pptable_id);

	if (ret)
		return ret;

	if (!smu->smu_table.power_play_table)
		smu->smu_table.power_play_table = table;
	if (!smu->smu_table.power_play_table_size)
		smu->smu_table.power_play_table_size = size;

	return 0;
}

int smu_v13_0_init_smc_tables(struct smu_context *smu)
{
	struct smu_table_context *smu_table = &smu->smu_table;
	struct smu_table *tables = smu_table->tables;
	int ret = 0;

	smu_table->driver_pptable =
		kzalloc(tables[SMU_TABLE_PPTABLE].size, GFP_KERNEL);
	if (!smu_table->driver_pptable) {
		ret = -ENOMEM;
		goto err0_out;
	}

	smu_table->max_sustainable_clocks =
		kzalloc(sizeof(struct smu_13_0_max_sustainable_clocks), GFP_KERNEL);
	if (!smu_table->max_sustainable_clocks) {
		ret = -ENOMEM;
		goto err1_out;
	}

	/* Aldebaran does not support OVERDRIVE */
	if (tables[SMU_TABLE_OVERDRIVE].size) {
		smu_table->overdrive_table =
			kzalloc(tables[SMU_TABLE_OVERDRIVE].size, GFP_KERNEL);
		if (!smu_table->overdrive_table) {
			ret = -ENOMEM;
			goto err2_out;
		}

		smu_table->boot_overdrive_table =
			kzalloc(tables[SMU_TABLE_OVERDRIVE].size, GFP_KERNEL);
		if (!smu_table->boot_overdrive_table) {
			ret = -ENOMEM;
			goto err3_out;
		}
	}

	smu_table->combo_pptable =
		kzalloc(tables[SMU_TABLE_COMBO_PPTABLE].size, GFP_KERNEL);
	if (!smu_table->combo_pptable) {
		ret = -ENOMEM;
		goto err4_out;
	}

	return 0;

err4_out:
	kfree(smu_table->boot_overdrive_table);
err3_out:
	kfree(smu_table->overdrive_table);
err2_out:
	kfree(smu_table->max_sustainable_clocks);
err1_out:
	kfree(smu_table->driver_pptable);
err0_out:
	return ret;
}

int smu_v13_0_fini_smc_tables(struct smu_context *smu)
{
	struct smu_table_context *smu_table = &smu->smu_table;
	struct smu_dpm_context *smu_dpm = &smu->smu_dpm;

	kfree(smu_table->gpu_metrics_table);
	kfree(smu_table->combo_pptable);
	kfree(smu_table->boot_overdrive_table);
	kfree(smu_table->overdrive_table);
	kfree(smu_table->max_sustainable_clocks);
	kfree(smu_table->driver_pptable);
	smu_table->gpu_metrics_table = NULL;
	smu_table->combo_pptable = NULL;
	smu_table->boot_overdrive_table = NULL;
	smu_table->overdrive_table = NULL;
	smu_table->max_sustainable_clocks = NULL;
	smu_table->driver_pptable = NULL;
	kfree(smu_table->hardcode_pptable);
	smu_table->hardcode_pptable = NULL;

	kfree(smu_table->ecc_table);
	kfree(smu_table->metrics_table);
	kfree(smu_table->watermarks_table);
	smu_table->ecc_table = NULL;
	smu_table->metrics_table = NULL;
	smu_table->watermarks_table = NULL;
	smu_table->metrics_time = 0;

	kfree(smu_dpm->dpm_context);
	kfree(smu_dpm->golden_dpm_context);
	kfree(smu_dpm->dpm_current_power_state);
	kfree(smu_dpm->dpm_request_power_state);
	smu_dpm->dpm_context = NULL;
	smu_dpm->golden_dpm_context = NULL;
	smu_dpm->dpm_context_size = 0;
	smu_dpm->dpm_current_power_state = NULL;
	smu_dpm->dpm_request_power_state = NULL;

	return 0;
}

int smu_v13_0_init_power(struct smu_context *smu)
{
	struct smu_power_context *smu_power = &smu->smu_power;

	if (smu_power->power_context || smu_power->power_context_size != 0)
		return -EINVAL;

	smu_power->power_context = kzalloc(sizeof(struct smu_13_0_dpm_context),
					   GFP_KERNEL);
	if (!smu_power->power_context)
		return -ENOMEM;
	smu_power->power_context_size = sizeof(struct smu_13_0_dpm_context);

	return 0;
}

int smu_v13_0_fini_power(struct smu_context *smu)
{
	struct smu_power_context *smu_power = &smu->smu_power;

	if (!smu_power->power_context || smu_power->power_context_size == 0)
		return -EINVAL;

	kfree(smu_power->power_context);
	smu_power->power_context = NULL;
	smu_power->power_context_size = 0;

	return 0;
}

int smu_v13_0_get_vbios_bootup_values(struct smu_context *smu)
{
	int ret, index;
	uint16_t size;
	uint8_t frev, crev;
	struct atom_common_table_header *header;
	struct atom_firmware_info_v3_4 *v_3_4;
	struct atom_firmware_info_v3_3 *v_3_3;
	struct atom_firmware_info_v3_1 *v_3_1;
	struct atom_smu_info_v3_6 *smu_info_v3_6;
	struct atom_smu_info_v4_0 *smu_info_v4_0;

	index = get_index_into_master_table(atom_master_list_of_data_tables_v2_1,
					    firmwareinfo);

	ret = amdgpu_atombios_get_data_table(smu->adev, index, &size, &frev, &crev,
					     (uint8_t **)&header);
	if (ret)
		return ret;

	if (header->format_revision != 3) {
		dev_err(smu->adev->dev, "unknown atom_firmware_info version! for smu13\n");
		return -EINVAL;
	}

	switch (header->content_revision) {
	case 0:
	case 1:
	case 2:
		v_3_1 = (struct atom_firmware_info_v3_1 *)header;
		smu->smu_table.boot_values.revision = v_3_1->firmware_revision;
		smu->smu_table.boot_values.gfxclk = v_3_1->bootup_sclk_in10khz;
		smu->smu_table.boot_values.uclk = v_3_1->bootup_mclk_in10khz;
		smu->smu_table.boot_values.socclk = 0;
		smu->smu_table.boot_values.dcefclk = 0;
		smu->smu_table.boot_values.vddc = v_3_1->bootup_vddc_mv;
		smu->smu_table.boot_values.vddci = v_3_1->bootup_vddci_mv;
		smu->smu_table.boot_values.mvddc = v_3_1->bootup_mvddc_mv;
		smu->smu_table.boot_values.vdd_gfx = v_3_1->bootup_vddgfx_mv;
		smu->smu_table.boot_values.cooling_id = v_3_1->coolingsolution_id;
		smu->smu_table.boot_values.pp_table_id = 0;
		break;
	case 3:
		v_3_3 = (struct atom_firmware_info_v3_3 *)header;
		smu->smu_table.boot_values.revision = v_3_3->firmware_revision;
		smu->smu_table.boot_values.gfxclk = v_3_3->bootup_sclk_in10khz;
		smu->smu_table.boot_values.uclk = v_3_3->bootup_mclk_in10khz;
		smu->smu_table.boot_values.socclk = 0;
		smu->smu_table.boot_values.dcefclk = 0;
		smu->smu_table.boot_values.vddc = v_3_3->bootup_vddc_mv;
		smu->smu_table.boot_values.vddci = v_3_3->bootup_vddci_mv;
		smu->smu_table.boot_values.mvddc = v_3_3->bootup_mvddc_mv;
		smu->smu_table.boot_values.vdd_gfx = v_3_3->bootup_vddgfx_mv;
		smu->smu_table.boot_values.cooling_id = v_3_3->coolingsolution_id;
		smu->smu_table.boot_values.pp_table_id = v_3_3->pplib_pptable_id;
		break;
	case 4:
	default:
		v_3_4 = (struct atom_firmware_info_v3_4 *)header;
		smu->smu_table.boot_values.revision = v_3_4->firmware_revision;
		smu->smu_table.boot_values.gfxclk = v_3_4->bootup_sclk_in10khz;
		smu->smu_table.boot_values.uclk = v_3_4->bootup_mclk_in10khz;
		smu->smu_table.boot_values.socclk = 0;
		smu->smu_table.boot_values.dcefclk = 0;
		smu->smu_table.boot_values.vddc = v_3_4->bootup_vddc_mv;
		smu->smu_table.boot_values.vddci = v_3_4->bootup_vddci_mv;
		smu->smu_table.boot_values.mvddc = v_3_4->bootup_mvddc_mv;
		smu->smu_table.boot_values.vdd_gfx = v_3_4->bootup_vddgfx_mv;
		smu->smu_table.boot_values.cooling_id = v_3_4->coolingsolution_id;
		smu->smu_table.boot_values.pp_table_id = v_3_4->pplib_pptable_id;
		break;
	}

	smu->smu_table.boot_values.format_revision = header->format_revision;
	smu->smu_table.boot_values.content_revision = header->content_revision;

	index = get_index_into_master_table(atom_master_list_of_data_tables_v2_1,
					    smu_info);
	if (!amdgpu_atombios_get_data_table(smu->adev, index, &size, &frev, &crev,
					    (uint8_t **)&header)) {

		if ((frev == 3) && (crev == 6)) {
			smu_info_v3_6 = (struct atom_smu_info_v3_6 *)header;

			smu->smu_table.boot_values.socclk = smu_info_v3_6->bootup_socclk_10khz;
			smu->smu_table.boot_values.vclk = smu_info_v3_6->bootup_vclk_10khz;
			smu->smu_table.boot_values.dclk = smu_info_v3_6->bootup_dclk_10khz;
			smu->smu_table.boot_values.fclk = smu_info_v3_6->bootup_fclk_10khz;
		} else if ((frev == 3) && (crev == 1)) {
			return 0;
		} else if ((frev == 4) && (crev == 0)) {
			smu_info_v4_0 = (struct atom_smu_info_v4_0 *)header;

			smu->smu_table.boot_values.socclk = smu_info_v4_0->bootup_socclk_10khz;
			smu->smu_table.boot_values.dcefclk = smu_info_v4_0->bootup_dcefclk_10khz;
			smu->smu_table.boot_values.vclk = smu_info_v4_0->bootup_vclk0_10khz;
			smu->smu_table.boot_values.dclk = smu_info_v4_0->bootup_dclk0_10khz;
			smu->smu_table.boot_values.fclk = smu_info_v4_0->bootup_fclk_10khz;
		} else {
			dev_warn(smu->adev->dev, "Unexpected and unhandled version: %d.%d\n",
						(uint32_t)frev, (uint32_t)crev);
		}
	}

	return 0;
}


int smu_v13_0_notify_memory_pool_location(struct smu_context *smu)
{
	struct smu_table_context *smu_table = &smu->smu_table;
	struct smu_table *memory_pool = &smu_table->memory_pool;
	int ret = 0;
	uint64_t address;
	uint32_t address_low, address_high;

	if (memory_pool->size == 0 || memory_pool->cpu_addr == NULL)
		return ret;

	address = memory_pool->mc_address;
	address_high = (uint32_t)upper_32_bits(address);
	address_low  = (uint32_t)lower_32_bits(address);

	ret = smu_cmn_send_smc_msg_with_param(smu, SMU_MSG_DramLogSetDramAddrHigh,
					      address_high, NULL);
	if (ret)
		return ret;
	ret = smu_cmn_send_smc_msg_with_param(smu, SMU_MSG_DramLogSetDramAddrLow,
					      address_low, NULL);
	if (ret)
		return ret;
	ret = smu_cmn_send_smc_msg_with_param(smu, SMU_MSG_DramLogSetDramSize,
					      (uint32_t)memory_pool->size, NULL);
	if (ret)
		return ret;

	return ret;
}

int smu_v13_0_set_min_deep_sleep_dcefclk(struct smu_context *smu, uint32_t clk)
{
	int ret;

	ret = smu_cmn_send_smc_msg_with_param(smu,
					      SMU_MSG_SetMinDeepSleepDcefclk, clk, NULL);
	if (ret)
		dev_err(smu->adev->dev, "SMU13 attempt to set divider for DCEFCLK Failed!");

	return ret;
}

int smu_v13_0_set_driver_table_location(struct smu_context *smu)
{
	struct smu_table *driver_table = &smu->smu_table.driver_table;
	int ret = 0;

	if (driver_table->mc_address) {
		ret = smu_cmn_send_smc_msg_with_param(smu,
						      SMU_MSG_SetDriverDramAddrHigh,
						      upper_32_bits(driver_table->mc_address),
						      NULL);
		if (!ret)
			ret = smu_cmn_send_smc_msg_with_param(smu,
							      SMU_MSG_SetDriverDramAddrLow,
							      lower_32_bits(driver_table->mc_address),
							      NULL);
	}

	return ret;
}

int smu_v13_0_set_tool_table_location(struct smu_context *smu)
{
	int ret = 0;
	struct smu_table *tool_table = &smu->smu_table.tables[SMU_TABLE_PMSTATUSLOG];

	if (tool_table->mc_address) {
		ret = smu_cmn_send_smc_msg_with_param(smu,
						      SMU_MSG_SetToolsDramAddrHigh,
						      upper_32_bits(tool_table->mc_address),
						      NULL);
		if (!ret)
			ret = smu_cmn_send_smc_msg_with_param(smu,
							      SMU_MSG_SetToolsDramAddrLow,
							      lower_32_bits(tool_table->mc_address),
							      NULL);
	}

	return ret;
}

int smu_v13_0_init_display_count(struct smu_context *smu, uint32_t count)
{
	int ret = 0;

	if (!smu->pm_enabled)
		return ret;

	ret = smu_cmn_send_smc_msg_with_param(smu, SMU_MSG_NumOfDisplays, count, NULL);

	return ret;
}

int smu_v13_0_set_allowed_mask(struct smu_context *smu)
{
	struct smu_feature *feature = &smu->smu_feature;
	int ret = 0;
	uint32_t feature_mask[2];

	if (bitmap_empty(feature->allowed, SMU_FEATURE_MAX) ||
	    feature->feature_num < 64)
		return -EINVAL;

	bitmap_to_arr32(feature_mask, feature->allowed, 64);

	ret = smu_cmn_send_smc_msg_with_param(smu, SMU_MSG_SetAllowedFeaturesMaskHigh,
					      feature_mask[1], NULL);
	if (ret)
		return ret;

	return smu_cmn_send_smc_msg_with_param(smu,
					       SMU_MSG_SetAllowedFeaturesMaskLow,
					       feature_mask[0],
					       NULL);
}

int smu_v13_0_gfx_off_control(struct smu_context *smu, bool enable)
{
	int ret = 0;
	struct amdgpu_device *adev = smu->adev;

	switch (adev->ip_versions[MP1_HWIP][0]) {
	case IP_VERSION(13, 0, 0):
	case IP_VERSION(13, 0, 1):
	case IP_VERSION(13, 0, 3):
	case IP_VERSION(13, 0, 4):
	case IP_VERSION(13, 0, 5):
	case IP_VERSION(13, 0, 7):
	case IP_VERSION(13, 0, 8):
		if (!(adev->pm.pp_feature & PP_GFXOFF_MASK))
			return 0;
		if (enable)
			ret = smu_cmn_send_smc_msg(smu, SMU_MSG_AllowGfxOff, NULL);
		else
			ret = smu_cmn_send_smc_msg(smu, SMU_MSG_DisallowGfxOff, NULL);
		break;
	default:
		break;
	}

	return ret;
}

int smu_v13_0_system_features_control(struct smu_context *smu,
				      bool en)
{
	return smu_cmn_send_smc_msg(smu, (en ? SMU_MSG_EnableAllSmuFeatures :
					  SMU_MSG_DisableAllSmuFeatures), NULL);
}

int smu_v13_0_notify_display_change(struct smu_context *smu)
{
	int ret = 0;

	if (!smu->pm_enabled)
		return ret;

	if (smu_cmn_feature_is_enabled(smu, SMU_FEATURE_DPM_UCLK_BIT) &&
	    smu->adev->gmc.vram_type == AMDGPU_VRAM_TYPE_HBM)
		ret = smu_cmn_send_smc_msg_with_param(smu, SMU_MSG_SetUclkFastSwitch, 1, NULL);

	return ret;
}

	static int
smu_v13_0_get_max_sustainable_clock(struct smu_context *smu, uint32_t *clock,
				    enum smu_clk_type clock_select)
{
	int ret = 0;
	int clk_id;

	if ((smu_cmn_to_asic_specific_index(smu, CMN2ASIC_MAPPING_MSG, SMU_MSG_GetDcModeMaxDpmFreq) < 0) ||
	    (smu_cmn_to_asic_specific_index(smu, CMN2ASIC_MAPPING_MSG, SMU_MSG_GetMaxDpmFreq) < 0))
		return 0;

	clk_id = smu_cmn_to_asic_specific_index(smu,
						CMN2ASIC_MAPPING_CLK,
						clock_select);
	if (clk_id < 0)
		return -EINVAL;

	ret = smu_cmn_send_smc_msg_with_param(smu, SMU_MSG_GetDcModeMaxDpmFreq,
					      clk_id << 16, clock);
	if (ret) {
		dev_err(smu->adev->dev, "[GetMaxSustainableClock] Failed to get max DC clock from SMC!");
		return ret;
	}

	if (*clock != 0)
		return 0;

	/* if DC limit is zero, return AC limit */
	ret = smu_cmn_send_smc_msg_with_param(smu, SMU_MSG_GetMaxDpmFreq,
					      clk_id << 16, clock);
	if (ret) {
		dev_err(smu->adev->dev, "[GetMaxSustainableClock] failed to get max AC clock from SMC!");
		return ret;
	}

	return 0;
}

int smu_v13_0_init_max_sustainable_clocks(struct smu_context *smu)
{
	struct smu_13_0_max_sustainable_clocks *max_sustainable_clocks =
		smu->smu_table.max_sustainable_clocks;
	int ret = 0;

	max_sustainable_clocks->uclock = smu->smu_table.boot_values.uclk / 100;
	max_sustainable_clocks->soc_clock = smu->smu_table.boot_values.socclk / 100;
	max_sustainable_clocks->dcef_clock = smu->smu_table.boot_values.dcefclk / 100;
	max_sustainable_clocks->display_clock = 0xFFFFFFFF;
	max_sustainable_clocks->phy_clock = 0xFFFFFFFF;
	max_sustainable_clocks->pixel_clock = 0xFFFFFFFF;

	if (smu_cmn_feature_is_enabled(smu, SMU_FEATURE_DPM_UCLK_BIT)) {
		ret = smu_v13_0_get_max_sustainable_clock(smu,
							  &(max_sustainable_clocks->uclock),
							  SMU_UCLK);
		if (ret) {
			dev_err(smu->adev->dev, "[%s] failed to get max UCLK from SMC!",
				__func__);
			return ret;
		}
	}

	if (smu_cmn_feature_is_enabled(smu, SMU_FEATURE_DPM_SOCCLK_BIT)) {
		ret = smu_v13_0_get_max_sustainable_clock(smu,
							  &(max_sustainable_clocks->soc_clock),
							  SMU_SOCCLK);
		if (ret) {
			dev_err(smu->adev->dev, "[%s] failed to get max SOCCLK from SMC!",
				__func__);
			return ret;
		}
	}

	if (smu_cmn_feature_is_enabled(smu, SMU_FEATURE_DPM_DCEFCLK_BIT)) {
		ret = smu_v13_0_get_max_sustainable_clock(smu,
							  &(max_sustainable_clocks->dcef_clock),
							  SMU_DCEFCLK);
		if (ret) {
			dev_err(smu->adev->dev, "[%s] failed to get max DCEFCLK from SMC!",
				__func__);
			return ret;
		}

		ret = smu_v13_0_get_max_sustainable_clock(smu,
							  &(max_sustainable_clocks->display_clock),
							  SMU_DISPCLK);
		if (ret) {
			dev_err(smu->adev->dev, "[%s] failed to get max DISPCLK from SMC!",
				__func__);
			return ret;
		}
		ret = smu_v13_0_get_max_sustainable_clock(smu,
							  &(max_sustainable_clocks->phy_clock),
							  SMU_PHYCLK);
		if (ret) {
			dev_err(smu->adev->dev, "[%s] failed to get max PHYCLK from SMC!",
				__func__);
			return ret;
		}
		ret = smu_v13_0_get_max_sustainable_clock(smu,
							  &(max_sustainable_clocks->pixel_clock),
							  SMU_PIXCLK);
		if (ret) {
			dev_err(smu->adev->dev, "[%s] failed to get max PIXCLK from SMC!",
				__func__);
			return ret;
		}
	}

	if (max_sustainable_clocks->soc_clock < max_sustainable_clocks->uclock)
		max_sustainable_clocks->uclock = max_sustainable_clocks->soc_clock;

	return 0;
}

int smu_v13_0_get_current_power_limit(struct smu_context *smu,
				      uint32_t *power_limit)
{
	int power_src;
	int ret = 0;

	if (!smu_cmn_feature_is_enabled(smu, SMU_FEATURE_PPT_BIT))
		return -EINVAL;

	power_src = smu_cmn_to_asic_specific_index(smu,
						   CMN2ASIC_MAPPING_PWR,
						   smu->adev->pm.ac_power ?
						   SMU_POWER_SOURCE_AC :
						   SMU_POWER_SOURCE_DC);
	if (power_src < 0)
		return -EINVAL;

	ret = smu_cmn_send_smc_msg_with_param(smu,
					      SMU_MSG_GetPptLimit,
					      power_src << 16,
					      power_limit);
	if (ret)
		dev_err(smu->adev->dev, "[%s] get PPT limit failed!", __func__);

	return ret;
}

int smu_v13_0_set_power_limit(struct smu_context *smu,
			      enum smu_ppt_limit_type limit_type,
			      uint32_t limit)
{
	int ret = 0;

	if (limit_type != SMU_DEFAULT_PPT_LIMIT)
		return -EINVAL;

	if (!smu_cmn_feature_is_enabled(smu, SMU_FEATURE_PPT_BIT)) {
		dev_err(smu->adev->dev, "Setting new power limit is not supported!\n");
		return -EOPNOTSUPP;
	}

	ret = smu_cmn_send_smc_msg_with_param(smu, SMU_MSG_SetPptLimit, limit, NULL);
	if (ret) {
		dev_err(smu->adev->dev, "[%s] Set power limit Failed!\n", __func__);
		return ret;
	}

	smu->current_power_limit = limit;

	return 0;
}

static int smu_v13_0_allow_ih_interrupt(struct smu_context *smu)
{
	return smu_cmn_send_smc_msg(smu,
				    SMU_MSG_AllowIHHostInterrupt,
				    NULL);
}

static int smu_v13_0_process_pending_interrupt(struct smu_context *smu)
{
	int ret = 0;

	if (smu->dc_controlled_by_gpio &&
	    smu_cmn_feature_is_enabled(smu, SMU_FEATURE_ACDC_BIT))
		ret = smu_v13_0_allow_ih_interrupt(smu);

	return ret;
}

int smu_v13_0_enable_thermal_alert(struct smu_context *smu)
{
	int ret = 0;

	ret = amdgpu_irq_get(smu->adev, &smu->irq_source, 0);
	if (ret)
		return ret;

	return smu_v13_0_process_pending_interrupt(smu);
}

int smu_v13_0_disable_thermal_alert(struct smu_context *smu)
{
	return amdgpu_irq_put(smu->adev, &smu->irq_source, 0);
}

static uint16_t convert_to_vddc(uint8_t vid)
{
	return (uint16_t) ((6200 - (vid * 25)) / SMU13_VOLTAGE_SCALE);
}

int smu_v13_0_get_gfx_vdd(struct smu_context *smu, uint32_t *value)
{
	struct amdgpu_device *adev = smu->adev;
	uint32_t vdd = 0, val_vid = 0;

	if (!value)
		return -EINVAL;
	val_vid = (RREG32_SOC15(SMUIO, 0, regSMUSVI0_TEL_PLANE0) &
		   SMUSVI0_TEL_PLANE0__SVI0_PLANE0_VDDCOR_MASK) >>
		SMUSVI0_TEL_PLANE0__SVI0_PLANE0_VDDCOR__SHIFT;

	vdd = (uint32_t)convert_to_vddc((uint8_t)val_vid);

	*value = vdd;

	return 0;

}

int
smu_v13_0_display_clock_voltage_request(struct smu_context *smu,
					struct pp_display_clock_request
					*clock_req)
{
	enum amd_pp_clock_type clk_type = clock_req->clock_type;
	int ret = 0;
	enum smu_clk_type clk_select = 0;
	uint32_t clk_freq = clock_req->clock_freq_in_khz / 1000;

	if (smu_cmn_feature_is_enabled(smu, SMU_FEATURE_DPM_DCEFCLK_BIT) ||
	    smu_cmn_feature_is_enabled(smu, SMU_FEATURE_DPM_UCLK_BIT)) {
		switch (clk_type) {
		case amd_pp_dcef_clock:
			clk_select = SMU_DCEFCLK;
			break;
		case amd_pp_disp_clock:
			clk_select = SMU_DISPCLK;
			break;
		case amd_pp_pixel_clock:
			clk_select = SMU_PIXCLK;
			break;
		case amd_pp_phy_clock:
			clk_select = SMU_PHYCLK;
			break;
		case amd_pp_mem_clock:
			clk_select = SMU_UCLK;
			break;
		default:
			dev_info(smu->adev->dev, "[%s] Invalid Clock Type!", __func__);
			ret = -EINVAL;
			break;
		}

		if (ret)
			goto failed;

		if (clk_select == SMU_UCLK && smu->disable_uclk_switch)
			return 0;

		ret = smu_v13_0_set_hard_freq_limited_range(smu, clk_select, clk_freq, 0);

		if(clk_select == SMU_UCLK)
			smu->hard_min_uclk_req_from_dal = clk_freq;
	}

failed:
	return ret;
}

uint32_t smu_v13_0_get_fan_control_mode(struct smu_context *smu)
{
	if (!smu_cmn_feature_is_enabled(smu, SMU_FEATURE_FAN_CONTROL_BIT))
		return AMD_FAN_CTRL_MANUAL;
	else
		return AMD_FAN_CTRL_AUTO;
}

	static int
smu_v13_0_auto_fan_control(struct smu_context *smu, bool auto_fan_control)
{
	int ret = 0;

	if (!smu_cmn_feature_is_supported(smu, SMU_FEATURE_FAN_CONTROL_BIT))
		return 0;

	ret = smu_cmn_feature_set_enabled(smu, SMU_FEATURE_FAN_CONTROL_BIT, auto_fan_control);
	if (ret)
		dev_err(smu->adev->dev, "[%s]%s smc FAN CONTROL feature failed!",
			__func__, (auto_fan_control ? "Start" : "Stop"));

	return ret;
}

	static int
smu_v13_0_set_fan_static_mode(struct smu_context *smu, uint32_t mode)
{
	struct amdgpu_device *adev = smu->adev;

	WREG32_SOC15(THM, 0, regCG_FDO_CTRL2,
		     REG_SET_FIELD(RREG32_SOC15(THM, 0, regCG_FDO_CTRL2),
				   CG_FDO_CTRL2, TMIN, 0));
	WREG32_SOC15(THM, 0, regCG_FDO_CTRL2,
		     REG_SET_FIELD(RREG32_SOC15(THM, 0, regCG_FDO_CTRL2),
				   CG_FDO_CTRL2, FDO_PWM_MODE, mode));

	return 0;
}

int smu_v13_0_set_fan_speed_pwm(struct smu_context *smu,
				uint32_t speed)
{
	struct amdgpu_device *adev = smu->adev;
	uint32_t duty100, duty;
	uint64_t tmp64;

	speed = MIN(speed, 255);

	if (smu_v13_0_auto_fan_control(smu, 0))
		return -EINVAL;

	duty100 = REG_GET_FIELD(RREG32_SOC15(THM, 0, regCG_FDO_CTRL1),
				CG_FDO_CTRL1, FMAX_DUTY100);
	if (!duty100)
		return -EINVAL;

	tmp64 = (uint64_t)speed * duty100;
	do_div(tmp64, 255);
	duty = (uint32_t)tmp64;

	WREG32_SOC15(THM, 0, regCG_FDO_CTRL0,
		     REG_SET_FIELD(RREG32_SOC15(THM, 0, regCG_FDO_CTRL0),
				   CG_FDO_CTRL0, FDO_STATIC_DUTY, duty));

	return smu_v13_0_set_fan_static_mode(smu, FDO_PWM_MODE_STATIC);
}

	int
smu_v13_0_set_fan_control_mode(struct smu_context *smu,
			       uint32_t mode)
{
	int ret = 0;

	switch (mode) {
	case AMD_FAN_CTRL_NONE:
		ret = smu_v13_0_set_fan_speed_pwm(smu, 255);
		break;
	case AMD_FAN_CTRL_MANUAL:
		ret = smu_v13_0_auto_fan_control(smu, 0);
		break;
	case AMD_FAN_CTRL_AUTO:
		ret = smu_v13_0_auto_fan_control(smu, 1);
		break;
	default:
		break;
	}

	if (ret) {
		dev_err(smu->adev->dev, "[%s]Set fan control mode failed!", __func__);
		return -EINVAL;
	}

	return ret;
}

int smu_v13_0_set_fan_speed_rpm(struct smu_context *smu,
				uint32_t speed)
{
	struct amdgpu_device *adev = smu->adev;
	uint32_t tach_period, crystal_clock_freq;
	int ret;

	if (!speed)
		return -EINVAL;

	ret = smu_v13_0_auto_fan_control(smu, 0);
	if (ret)
		return ret;

	crystal_clock_freq = amdgpu_asic_get_xclk(adev);
	tach_period = 60 * crystal_clock_freq * 10000 / (8 * speed);
	WREG32_SOC15(THM, 0, regCG_TACH_CTRL,
		     REG_SET_FIELD(RREG32_SOC15(THM, 0, regCG_TACH_CTRL),
				   CG_TACH_CTRL, TARGET_PERIOD,
				   tach_period));

	return smu_v13_0_set_fan_static_mode(smu, FDO_PWM_MODE_STATIC_RPM);
}

int smu_v13_0_set_xgmi_pstate(struct smu_context *smu,
			      uint32_t pstate)
{
	int ret = 0;
	ret = smu_cmn_send_smc_msg_with_param(smu,
					      SMU_MSG_SetXgmiMode,
					      pstate ? XGMI_MODE_PSTATE_D0 : XGMI_MODE_PSTATE_D3,
					      NULL);
	return ret;
}

static int smu_v13_0_set_irq_state(struct amdgpu_device *adev,
				   struct amdgpu_irq_src *source,
				   unsigned tyep,
				   enum amdgpu_interrupt_state state)
{
	struct smu_context *smu = adev->powerplay.pp_handle;
	uint32_t low, high;
	uint32_t val = 0;

	switch (state) {
	case AMDGPU_IRQ_STATE_DISABLE:
		/* For THM irqs */
		val = RREG32_SOC15(THM, 0, regTHM_THERMAL_INT_CTRL);
		val = REG_SET_FIELD(val, THM_THERMAL_INT_CTRL, THERM_INTH_MASK, 1);
		val = REG_SET_FIELD(val, THM_THERMAL_INT_CTRL, THERM_INTL_MASK, 1);
		WREG32_SOC15(THM, 0, regTHM_THERMAL_INT_CTRL, val);

		WREG32_SOC15(THM, 0, regTHM_THERMAL_INT_ENA, 0);

		/* For MP1 SW irqs */
		val = RREG32_SOC15(MP1, 0, regMP1_SMN_IH_SW_INT_CTRL);
		val = REG_SET_FIELD(val, MP1_SMN_IH_SW_INT_CTRL, INT_MASK, 1);
		WREG32_SOC15(MP1, 0, regMP1_SMN_IH_SW_INT_CTRL, val);

		break;
	case AMDGPU_IRQ_STATE_ENABLE:
		/* For THM irqs */
		low = max(SMU_THERMAL_MINIMUM_ALERT_TEMP,
			  smu->thermal_range.min / SMU_TEMPERATURE_UNITS_PER_CENTIGRADES);
		high = min(SMU_THERMAL_MAXIMUM_ALERT_TEMP,
			   smu->thermal_range.software_shutdown_temp);

		val = RREG32_SOC15(THM, 0, regTHM_THERMAL_INT_CTRL);
		val = REG_SET_FIELD(val, THM_THERMAL_INT_CTRL, MAX_IH_CREDIT, 5);
		val = REG_SET_FIELD(val, THM_THERMAL_INT_CTRL, THERM_IH_HW_ENA, 1);
		val = REG_SET_FIELD(val, THM_THERMAL_INT_CTRL, THERM_INTH_MASK, 0);
		val = REG_SET_FIELD(val, THM_THERMAL_INT_CTRL, THERM_INTL_MASK, 0);
		val = REG_SET_FIELD(val, THM_THERMAL_INT_CTRL, DIG_THERM_INTH, (high & 0xff));
		val = REG_SET_FIELD(val, THM_THERMAL_INT_CTRL, DIG_THERM_INTL, (low & 0xff));
		val = val & (~THM_THERMAL_INT_CTRL__THERM_TRIGGER_MASK_MASK);
		WREG32_SOC15(THM, 0, regTHM_THERMAL_INT_CTRL, val);

		val = (1 << THM_THERMAL_INT_ENA__THERM_INTH_CLR__SHIFT);
		val |= (1 << THM_THERMAL_INT_ENA__THERM_INTL_CLR__SHIFT);
		val |= (1 << THM_THERMAL_INT_ENA__THERM_TRIGGER_CLR__SHIFT);
		WREG32_SOC15(THM, 0, regTHM_THERMAL_INT_ENA, val);

		/* For MP1 SW irqs */
		val = RREG32_SOC15(MP1, 0, regMP1_SMN_IH_SW_INT);
		val = REG_SET_FIELD(val, MP1_SMN_IH_SW_INT, ID, 0xFE);
		val = REG_SET_FIELD(val, MP1_SMN_IH_SW_INT, VALID, 0);
		WREG32_SOC15(MP1, 0, regMP1_SMN_IH_SW_INT, val);

		val = RREG32_SOC15(MP1, 0, regMP1_SMN_IH_SW_INT_CTRL);
		val = REG_SET_FIELD(val, MP1_SMN_IH_SW_INT_CTRL, INT_MASK, 0);
		WREG32_SOC15(MP1, 0, regMP1_SMN_IH_SW_INT_CTRL, val);

		break;
	default:
		break;
	}

	return 0;
}

static int smu_v13_0_ack_ac_dc_interrupt(struct smu_context *smu)
{
	return smu_cmn_send_smc_msg(smu,
				    SMU_MSG_ReenableAcDcInterrupt,
				    NULL);
}

#define THM_11_0__SRCID__THM_DIG_THERM_L2H		0		/* ASIC_TEMP > CG_THERMAL_INT.DIG_THERM_INTH  */
#define THM_11_0__SRCID__THM_DIG_THERM_H2L		1		/* ASIC_TEMP < CG_THERMAL_INT.DIG_THERM_INTL  */
#define SMUIO_11_0__SRCID__SMUIO_GPIO19			83

static int smu_v13_0_irq_process(struct amdgpu_device *adev,
				 struct amdgpu_irq_src *source,
				 struct amdgpu_iv_entry *entry)
{
	struct smu_context *smu = adev->powerplay.pp_handle;
	uint32_t client_id = entry->client_id;
	uint32_t src_id = entry->src_id;
	/*
	 * ctxid is used to distinguish different
	 * events for SMCToHost interrupt.
	 */
	uint32_t ctxid = entry->src_data[0];
	uint32_t data;

	if (client_id == SOC15_IH_CLIENTID_THM) {
		switch (src_id) {
		case THM_11_0__SRCID__THM_DIG_THERM_L2H:
			dev_emerg(adev->dev, "ERROR: GPU over temperature range(SW CTF) detected!\n");
			/*
			 * SW CTF just occurred.
			 * Try to do a graceful shutdown to prevent further damage.
			 */
			dev_emerg(adev->dev, "ERROR: System is going to shutdown due to GPU SW CTF!\n");
			orderly_poweroff(true);
			break;
		case THM_11_0__SRCID__THM_DIG_THERM_H2L:
			dev_emerg(adev->dev, "ERROR: GPU under temperature range detected\n");
			break;
		default:
			dev_emerg(adev->dev, "ERROR: GPU under temperature range unknown src id (%d)\n",
				  src_id);
			break;
		}
	} else if (client_id == SOC15_IH_CLIENTID_ROM_SMUIO) {
		dev_emerg(adev->dev, "ERROR: GPU HW Critical Temperature Fault(aka CTF) detected!\n");
		/*
		 * HW CTF just occurred. Shutdown to prevent further damage.
		 */
		dev_emerg(adev->dev, "ERROR: System is going to shutdown due to GPU HW CTF!\n");
		orderly_poweroff(true);
	} else if (client_id == SOC15_IH_CLIENTID_MP1) {
		if (src_id == 0xfe) {
			/* ACK SMUToHost interrupt */
			data = RREG32_SOC15(MP1, 0, regMP1_SMN_IH_SW_INT_CTRL);
			data = REG_SET_FIELD(data, MP1_SMN_IH_SW_INT_CTRL, INT_ACK, 1);
			WREG32_SOC15(MP1, 0, regMP1_SMN_IH_SW_INT_CTRL, data);

			switch (ctxid) {
			case 0x3:
				dev_dbg(adev->dev, "Switched to AC mode!\n");
				smu_v13_0_ack_ac_dc_interrupt(smu);
				break;
			case 0x4:
				dev_dbg(adev->dev, "Switched to DC mode!\n");
				smu_v13_0_ack_ac_dc_interrupt(smu);
				break;
			case 0x7:
				/*
				 * Increment the throttle interrupt counter
				 */
				atomic64_inc(&smu->throttle_int_counter);

				if (!atomic_read(&adev->throttling_logging_enabled))
					return 0;

				if (__ratelimit(&adev->throttling_logging_rs))
					schedule_work(&smu->throttling_logging_work);

				break;
			}
		}
	}

	return 0;
}

static const struct amdgpu_irq_src_funcs smu_v13_0_irq_funcs =
{
	.set = smu_v13_0_set_irq_state,
	.process = smu_v13_0_irq_process,
};

int smu_v13_0_register_irq_handler(struct smu_context *smu)
{
	struct amdgpu_device *adev = smu->adev;
	struct amdgpu_irq_src *irq_src = &smu->irq_source;
	int ret = 0;

	irq_src->num_types = 1;
	irq_src->funcs = &smu_v13_0_irq_funcs;

	ret = amdgpu_irq_add_id(adev, SOC15_IH_CLIENTID_THM,
				THM_11_0__SRCID__THM_DIG_THERM_L2H,
				irq_src);
	if (ret)
		return ret;

	ret = amdgpu_irq_add_id(adev, SOC15_IH_CLIENTID_THM,
				THM_11_0__SRCID__THM_DIG_THERM_H2L,
				irq_src);
	if (ret)
		return ret;

	/* Register CTF(GPIO_19) interrupt */
	ret = amdgpu_irq_add_id(adev, SOC15_IH_CLIENTID_ROM_SMUIO,
				SMUIO_11_0__SRCID__SMUIO_GPIO19,
				irq_src);
	if (ret)
		return ret;

	ret = amdgpu_irq_add_id(adev, SOC15_IH_CLIENTID_MP1,
				0xfe,
				irq_src);
	if (ret)
		return ret;

	return ret;
}

int smu_v13_0_get_max_sustainable_clocks_by_dc(struct smu_context *smu,
					       struct pp_smu_nv_clock_table *max_clocks)
{
	struct smu_table_context *table_context = &smu->smu_table;
	struct smu_13_0_max_sustainable_clocks *sustainable_clocks = NULL;

	if (!max_clocks || !table_context->max_sustainable_clocks)
		return -EINVAL;

	sustainable_clocks = table_context->max_sustainable_clocks;

	max_clocks->dcfClockInKhz =
		(unsigned int) sustainable_clocks->dcef_clock * 1000;
	max_clocks->displayClockInKhz =
		(unsigned int) sustainable_clocks->display_clock * 1000;
	max_clocks->phyClockInKhz =
		(unsigned int) sustainable_clocks->phy_clock * 1000;
	max_clocks->pixelClockInKhz =
		(unsigned int) sustainable_clocks->pixel_clock * 1000;
	max_clocks->uClockInKhz =
		(unsigned int) sustainable_clocks->uclock * 1000;
	max_clocks->socClockInKhz =
		(unsigned int) sustainable_clocks->soc_clock * 1000;
	max_clocks->dscClockInKhz = 0;
	max_clocks->dppClockInKhz = 0;
	max_clocks->fabricClockInKhz = 0;

	return 0;
}

int smu_v13_0_set_azalia_d3_pme(struct smu_context *smu)
{
	int ret = 0;

	ret = smu_cmn_send_smc_msg(smu, SMU_MSG_BacoAudioD3PME, NULL);

	return ret;
}

static int smu_v13_0_wait_for_reset_complete(struct smu_context *smu,
					     uint64_t event_arg)
{
	int ret = 0;

	dev_dbg(smu->adev->dev, "waiting for smu reset complete\n");
	ret = smu_cmn_send_smc_msg(smu, SMU_MSG_GfxDriverResetRecovery, NULL);

	return ret;
}

int smu_v13_0_wait_for_event(struct smu_context *smu, enum smu_event_type event,
			     uint64_t event_arg)
{
	int ret = -EINVAL;

	switch (event) {
	case SMU_EVENT_RESET_COMPLETE:
		ret = smu_v13_0_wait_for_reset_complete(smu, event_arg);
		break;
	default:
		break;
	}

	return ret;
}

int smu_v13_0_get_dpm_ultimate_freq(struct smu_context *smu, enum smu_clk_type clk_type,
				    uint32_t *min, uint32_t *max)
{
	int ret = 0, clk_id = 0;
	uint32_t param = 0;
	uint32_t clock_limit;

	if (!smu_cmn_clk_dpm_is_enabled(smu, clk_type)) {
		switch (clk_type) {
		case SMU_MCLK:
		case SMU_UCLK:
			clock_limit = smu->smu_table.boot_values.uclk;
			break;
		case SMU_GFXCLK:
		case SMU_SCLK:
			clock_limit = smu->smu_table.boot_values.gfxclk;
			break;
		case SMU_SOCCLK:
			clock_limit = smu->smu_table.boot_values.socclk;
			break;
		default:
			clock_limit = 0;
			break;
		}

		/* clock in Mhz unit */
		if (min)
			*min = clock_limit / 100;
		if (max)
			*max = clock_limit / 100;

		return 0;
	}

	clk_id = smu_cmn_to_asic_specific_index(smu,
						CMN2ASIC_MAPPING_CLK,
						clk_type);
	if (clk_id < 0) {
		ret = -EINVAL;
		goto failed;
	}
	param = (clk_id & 0xffff) << 16;

	if (max) {
		if (smu->adev->pm.ac_power)
			ret = smu_cmn_send_smc_msg_with_param(smu,
							      SMU_MSG_GetMaxDpmFreq,
							      param,
							      max);
		else
			ret = smu_cmn_send_smc_msg_with_param(smu,
							      SMU_MSG_GetDcModeMaxDpmFreq,
							      param,
							      max);
		if (ret)
			goto failed;
	}

	if (min) {
		ret = smu_cmn_send_smc_msg_with_param(smu, SMU_MSG_GetMinDpmFreq, param, min);
		if (ret)
			goto failed;
	}

failed:
	return ret;
}

int smu_v13_0_set_soft_freq_limited_range(struct smu_context *smu,
					  enum smu_clk_type clk_type,
					  uint32_t min,
					  uint32_t max)
{
	int ret = 0, clk_id = 0;
	uint32_t param;

	if (!smu_cmn_clk_dpm_is_enabled(smu, clk_type))
		return 0;

	clk_id = smu_cmn_to_asic_specific_index(smu,
						CMN2ASIC_MAPPING_CLK,
						clk_type);
	if (clk_id < 0)
		return clk_id;

	if (max > 0) {
		param = (uint32_t)((clk_id << 16) | (max & 0xffff));
		ret = smu_cmn_send_smc_msg_with_param(smu, SMU_MSG_SetSoftMaxByFreq,
						      param, NULL);
		if (ret)
			goto out;
	}

	if (min > 0) {
		param = (uint32_t)((clk_id << 16) | (min & 0xffff));
		ret = smu_cmn_send_smc_msg_with_param(smu, SMU_MSG_SetSoftMinByFreq,
						      param, NULL);
		if (ret)
			goto out;
	}

out:
	return ret;
}

int smu_v13_0_set_hard_freq_limited_range(struct smu_context *smu,
					  enum smu_clk_type clk_type,
					  uint32_t min,
					  uint32_t max)
{
	int ret = 0, clk_id = 0;
	uint32_t param;

	if (min <= 0 && max <= 0)
		return -EINVAL;

	if (!smu_cmn_clk_dpm_is_enabled(smu, clk_type))
		return 0;

	clk_id = smu_cmn_to_asic_specific_index(smu,
						CMN2ASIC_MAPPING_CLK,
						clk_type);
	if (clk_id < 0)
		return clk_id;

	if (max > 0) {
		param = (uint32_t)((clk_id << 16) | (max & 0xffff));
		ret = smu_cmn_send_smc_msg_with_param(smu, SMU_MSG_SetHardMaxByFreq,
						      param, NULL);
		if (ret)
			return ret;
	}

	if (min > 0) {
		param = (uint32_t)((clk_id << 16) | (min & 0xffff));
		ret = smu_cmn_send_smc_msg_with_param(smu, SMU_MSG_SetHardMinByFreq,
						      param, NULL);
		if (ret)
			return ret;
	}

	return ret;
}

int smu_v13_0_set_performance_level(struct smu_context *smu,
				    enum amd_dpm_forced_level level)
{
	struct smu_13_0_dpm_context *dpm_context =
		smu->smu_dpm.dpm_context;
	struct smu_13_0_dpm_table *gfx_table =
		&dpm_context->dpm_tables.gfx_table;
	struct smu_13_0_dpm_table *mem_table =
		&dpm_context->dpm_tables.uclk_table;
	struct smu_13_0_dpm_table *soc_table =
		&dpm_context->dpm_tables.soc_table;
	struct smu_13_0_dpm_table *vclk_table =
		&dpm_context->dpm_tables.vclk_table;
	struct smu_13_0_dpm_table *dclk_table =
		&dpm_context->dpm_tables.dclk_table;
	struct smu_13_0_dpm_table *fclk_table =
		&dpm_context->dpm_tables.fclk_table;
	struct smu_umd_pstate_table *pstate_table =
		&smu->pstate_table;
	struct amdgpu_device *adev = smu->adev;
	uint32_t sclk_min = 0, sclk_max = 0;
	uint32_t mclk_min = 0, mclk_max = 0;
	uint32_t socclk_min = 0, socclk_max = 0;
	uint32_t vclk_min = 0, vclk_max = 0;
	uint32_t dclk_min = 0, dclk_max = 0;
	uint32_t fclk_min = 0, fclk_max = 0;
	int ret = 0, i;

	switch (level) {
	case AMD_DPM_FORCED_LEVEL_HIGH:
		sclk_min = sclk_max = gfx_table->max;
		mclk_min = mclk_max = mem_table->max;
		socclk_min = socclk_max = soc_table->max;
		vclk_min = vclk_max = vclk_table->max;
		dclk_min = dclk_max = dclk_table->max;
		fclk_min = fclk_max = fclk_table->max;
		break;
	case AMD_DPM_FORCED_LEVEL_LOW:
		sclk_min = sclk_max = gfx_table->min;
		mclk_min = mclk_max = mem_table->min;
		socclk_min = socclk_max = soc_table->min;
		vclk_min = vclk_max = vclk_table->min;
		dclk_min = dclk_max = dclk_table->min;
		fclk_min = fclk_max = fclk_table->min;
		break;
	case AMD_DPM_FORCED_LEVEL_AUTO:
		sclk_min = gfx_table->min;
		sclk_max = gfx_table->max;
		mclk_min = mem_table->min;
		mclk_max = mem_table->max;
		socclk_min = soc_table->min;
		socclk_max = soc_table->max;
		vclk_min = vclk_table->min;
		vclk_max = vclk_table->max;
		dclk_min = dclk_table->min;
		dclk_max = dclk_table->max;
		fclk_min = fclk_table->min;
		fclk_max = fclk_table->max;
		break;
	case AMD_DPM_FORCED_LEVEL_PROFILE_STANDARD:
		sclk_min = sclk_max = pstate_table->gfxclk_pstate.standard;
		mclk_min = mclk_max = pstate_table->uclk_pstate.standard;
		socclk_min = socclk_max = pstate_table->socclk_pstate.standard;
		vclk_min = vclk_max = pstate_table->vclk_pstate.standard;
		dclk_min = dclk_max = pstate_table->dclk_pstate.standard;
		fclk_min = fclk_max = pstate_table->fclk_pstate.standard;
		break;
	case AMD_DPM_FORCED_LEVEL_PROFILE_MIN_SCLK:
		sclk_min = sclk_max = pstate_table->gfxclk_pstate.min;
		break;
	case AMD_DPM_FORCED_LEVEL_PROFILE_MIN_MCLK:
		mclk_min = mclk_max = pstate_table->uclk_pstate.min;
		break;
	case AMD_DPM_FORCED_LEVEL_PROFILE_PEAK:
		sclk_min = sclk_max = pstate_table->gfxclk_pstate.peak;
		mclk_min = mclk_max = pstate_table->uclk_pstate.peak;
		socclk_min = socclk_max = pstate_table->socclk_pstate.peak;
		vclk_min = vclk_max = pstate_table->vclk_pstate.peak;
		dclk_min = dclk_max = pstate_table->dclk_pstate.peak;
		fclk_min = fclk_max = pstate_table->fclk_pstate.peak;
		break;
	case AMD_DPM_FORCED_LEVEL_MANUAL:
	case AMD_DPM_FORCED_LEVEL_PROFILE_EXIT:
		return 0;
	default:
		dev_err(adev->dev, "Invalid performance level %d\n", level);
		return -EINVAL;
	}

	/*
	 * Unset those settings for SMU 13.0.2. As soft limits settings
	 * for those clock domains are not supported.
	 */
	if (smu->adev->ip_versions[MP1_HWIP][0] == IP_VERSION(13, 0, 2)) {
		mclk_min = mclk_max = 0;
		socclk_min = socclk_max = 0;
		vclk_min = vclk_max = 0;
		dclk_min = dclk_max = 0;
		fclk_min = fclk_max = 0;
	}

	if (sclk_min && sclk_max) {
		ret = smu_v13_0_set_soft_freq_limited_range(smu,
							    SMU_GFXCLK,
							    sclk_min,
							    sclk_max);
		if (ret)
			return ret;

		pstate_table->gfxclk_pstate.curr.min = sclk_min;
		pstate_table->gfxclk_pstate.curr.max = sclk_max;
	}

	if (mclk_min && mclk_max) {
		ret = smu_v13_0_set_soft_freq_limited_range(smu,
							    SMU_MCLK,
							    mclk_min,
							    mclk_max);
		if (ret)
			return ret;

		pstate_table->uclk_pstate.curr.min = mclk_min;
		pstate_table->uclk_pstate.curr.max = mclk_max;
	}

	if (socclk_min && socclk_max) {
		ret = smu_v13_0_set_soft_freq_limited_range(smu,
							    SMU_SOCCLK,
							    socclk_min,
							    socclk_max);
		if (ret)
			return ret;

		pstate_table->socclk_pstate.curr.min = socclk_min;
		pstate_table->socclk_pstate.curr.max = socclk_max;
	}

	if (vclk_min && vclk_max) {
		for (i = 0; i < adev->vcn.num_vcn_inst; i++) {
			if (adev->vcn.harvest_config & (1 << i))
				continue;
			ret = smu_v13_0_set_soft_freq_limited_range(smu,
								    i ? SMU_VCLK1 : SMU_VCLK,
								    vclk_min,
								    vclk_max);
			if (ret)
				return ret;
		}
		pstate_table->vclk_pstate.curr.min = vclk_min;
		pstate_table->vclk_pstate.curr.max = vclk_max;
	}

	if (dclk_min && dclk_max) {
		for (i = 0; i < adev->vcn.num_vcn_inst; i++) {
			if (adev->vcn.harvest_config & (1 << i))
				continue;
			ret = smu_v13_0_set_soft_freq_limited_range(smu,
								    i ? SMU_DCLK1 : SMU_DCLK,
								    dclk_min,
								    dclk_max);
			if (ret)
				return ret;
		}
		pstate_table->dclk_pstate.curr.min = dclk_min;
		pstate_table->dclk_pstate.curr.max = dclk_max;
	}

	if (fclk_min && fclk_max) {
		ret = smu_v13_0_set_soft_freq_limited_range(smu,
							    SMU_FCLK,
							    fclk_min,
							    fclk_max);
		if (ret)
			return ret;

		pstate_table->fclk_pstate.curr.min = fclk_min;
		pstate_table->fclk_pstate.curr.max = fclk_max;
	}

	return ret;
}

int smu_v13_0_set_power_source(struct smu_context *smu,
			       enum smu_power_src_type power_src)
{
	int pwr_source;

	pwr_source = smu_cmn_to_asic_specific_index(smu,
						    CMN2ASIC_MAPPING_PWR,
						    (uint32_t)power_src);
	if (pwr_source < 0)
		return -EINVAL;

	return smu_cmn_send_smc_msg_with_param(smu,
					       SMU_MSG_NotifyPowerSource,
					       pwr_source,
					       NULL);
}

static int smu_v13_0_get_dpm_freq_by_index(struct smu_context *smu,
					   enum smu_clk_type clk_type,
					   uint16_t level,
					   uint32_t *value)
{
	int ret = 0, clk_id = 0;
	uint32_t param;

	if (!value)
		return -EINVAL;

	if (!smu_cmn_clk_dpm_is_enabled(smu, clk_type))
		return 0;

	clk_id = smu_cmn_to_asic_specific_index(smu,
						CMN2ASIC_MAPPING_CLK,
						clk_type);
	if (clk_id < 0)
		return clk_id;

	param = (uint32_t)(((clk_id & 0xffff) << 16) | (level & 0xffff));

	ret = smu_cmn_send_smc_msg_with_param(smu,
					      SMU_MSG_GetDpmFreqByIndex,
					      param,
					      value);
	if (ret)
		return ret;

	*value = *value & 0x7fffffff;

	return ret;
}

static int smu_v13_0_get_dpm_level_count(struct smu_context *smu,
					 enum smu_clk_type clk_type,
					 uint32_t *value)
{
	int ret;

	ret = smu_v13_0_get_dpm_freq_by_index(smu, clk_type, 0xff, value);
	/* SMU v13.0.2 FW returns 0 based max level, increment by one for it */
	if((smu->adev->ip_versions[MP1_HWIP][0] == IP_VERSION(13, 0, 2)) && (!ret && value))
		++(*value);

	return ret;
}

static int smu_v13_0_get_fine_grained_status(struct smu_context *smu,
					     enum smu_clk_type clk_type,
					     bool *is_fine_grained_dpm)
{
	int ret = 0, clk_id = 0;
	uint32_t param;
	uint32_t value;

	if (!is_fine_grained_dpm)
		return -EINVAL;

	if (!smu_cmn_clk_dpm_is_enabled(smu, clk_type))
		return 0;

	clk_id = smu_cmn_to_asic_specific_index(smu,
						CMN2ASIC_MAPPING_CLK,
						clk_type);
	if (clk_id < 0)
		return clk_id;

	param = (uint32_t)(((clk_id & 0xffff) << 16) | 0xff);

	ret = smu_cmn_send_smc_msg_with_param(smu,
					      SMU_MSG_GetDpmFreqByIndex,
					      param,
					      &value);
	if (ret)
		return ret;

	/*
	 * BIT31:  1 - Fine grained DPM, 0 - Dicrete DPM
	 * now, we un-support it
	 */
	*is_fine_grained_dpm = value & 0x80000000;

	return 0;
}

int smu_v13_0_set_single_dpm_table(struct smu_context *smu,
				   enum smu_clk_type clk_type,
				   struct smu_13_0_dpm_table *single_dpm_table)
{
	int ret = 0;
	uint32_t clk;
	int i;

	ret = smu_v13_0_get_dpm_level_count(smu,
					    clk_type,
					    &single_dpm_table->count);
	if (ret) {
		dev_err(smu->adev->dev, "[%s] failed to get dpm levels!\n", __func__);
		return ret;
	}

	if (smu->adev->ip_versions[MP1_HWIP][0] != IP_VERSION(13, 0, 2)) {
		ret = smu_v13_0_get_fine_grained_status(smu,
							clk_type,
							&single_dpm_table->is_fine_grained);
		if (ret) {
			dev_err(smu->adev->dev, "[%s] failed to get fine grained status!\n", __func__);
			return ret;
		}
	}

	for (i = 0; i < single_dpm_table->count; i++) {
		ret = smu_v13_0_get_dpm_freq_by_index(smu,
						      clk_type,
						      i,
						      &clk);
		if (ret) {
			dev_err(smu->adev->dev, "[%s] failed to get dpm freq by index!\n", __func__);
			return ret;
		}

		single_dpm_table->dpm_levels[i].value = clk;
		single_dpm_table->dpm_levels[i].enabled = true;

		if (i == 0)
			single_dpm_table->min = clk;
		else if (i == single_dpm_table->count - 1)
			single_dpm_table->max = clk;
	}

	return 0;
}

int smu_v13_0_get_dpm_level_range(struct smu_context *smu,
				  enum smu_clk_type clk_type,
				  uint32_t *min_value,
				  uint32_t *max_value)
{
	uint32_t level_count = 0;
	int ret = 0;

	if (!min_value && !max_value)
		return -EINVAL;

	if (min_value) {
		/* by default, level 0 clock value as min value */
		ret = smu_v13_0_get_dpm_freq_by_index(smu,
						      clk_type,
						      0,
						      min_value);
		if (ret)
			return ret;
	}

	if (max_value) {
		ret = smu_v13_0_get_dpm_level_count(smu,
						    clk_type,
						    &level_count);
		if (ret)
			return ret;

		ret = smu_v13_0_get_dpm_freq_by_index(smu,
						      clk_type,
						      level_count - 1,
						      max_value);
		if (ret)
			return ret;
	}

	return ret;
}

int smu_v13_0_get_current_pcie_link_width_level(struct smu_context *smu)
{
	struct amdgpu_device *adev = smu->adev;

	return (RREG32_PCIE(smnPCIE_LC_LINK_WIDTH_CNTL) &
		PCIE_LC_LINK_WIDTH_CNTL__LC_LINK_WIDTH_RD_MASK)
		>> PCIE_LC_LINK_WIDTH_CNTL__LC_LINK_WIDTH_RD__SHIFT;
}

int smu_v13_0_get_current_pcie_link_width(struct smu_context *smu)
{
	uint32_t width_level;

	width_level = smu_v13_0_get_current_pcie_link_width_level(smu);
	if (width_level > LINK_WIDTH_MAX)
		width_level = 0;

	return link_width[width_level];
}

int smu_v13_0_get_current_pcie_link_speed_level(struct smu_context *smu)
{
	struct amdgpu_device *adev = smu->adev;

	return (RREG32_PCIE(smnPCIE_LC_SPEED_CNTL) &
		PCIE_LC_SPEED_CNTL__LC_CURRENT_DATA_RATE_MASK)
		>> PCIE_LC_SPEED_CNTL__LC_CURRENT_DATA_RATE__SHIFT;
}

int smu_v13_0_get_current_pcie_link_speed(struct smu_context *smu)
{
	uint32_t speed_level;

	speed_level = smu_v13_0_get_current_pcie_link_speed_level(smu);
	if (speed_level > LINK_SPEED_MAX)
		speed_level = 0;

	return link_speed[speed_level];
}

int smu_v13_0_set_vcn_enable(struct smu_context *smu,
			     bool enable)
{
	struct amdgpu_device *adev = smu->adev;
	int i, ret = 0;

	for (i = 0; i < adev->vcn.num_vcn_inst; i++) {
		if (adev->vcn.harvest_config & (1 << i))
			continue;

		ret = smu_cmn_send_smc_msg_with_param(smu, enable ?
						      SMU_MSG_PowerUpVcn : SMU_MSG_PowerDownVcn,
						      i << 16U, NULL);
		if (ret)
			return ret;
	}

	return ret;
}

int smu_v13_0_set_jpeg_enable(struct smu_context *smu,
			      bool enable)
{
	return smu_cmn_send_smc_msg_with_param(smu, enable ?
					       SMU_MSG_PowerUpJpeg : SMU_MSG_PowerDownJpeg,
					       0, NULL);
}

int smu_v13_0_run_btc(struct smu_context *smu)
{
	int res;

	res = smu_cmn_send_smc_msg(smu, SMU_MSG_RunDcBtc, NULL);
	if (res)
		dev_err(smu->adev->dev, "RunDcBtc failed!\n");

	return res;
}

int smu_v13_0_deep_sleep_control(struct smu_context *smu,
				 bool enablement)
{
	struct amdgpu_device *adev = smu->adev;
	int ret = 0;

	if (smu_cmn_feature_is_supported(smu, SMU_FEATURE_DS_GFXCLK_BIT)) {
		ret = smu_cmn_feature_set_enabled(smu, SMU_FEATURE_DS_GFXCLK_BIT, enablement);
		if (ret) {
			dev_err(adev->dev, "Failed to %s GFXCLK DS!\n", enablement ? "enable" : "disable");
			return ret;
		}
	}

	if (smu_cmn_feature_is_supported(smu, SMU_FEATURE_DS_UCLK_BIT)) {
		ret = smu_cmn_feature_set_enabled(smu, SMU_FEATURE_DS_UCLK_BIT, enablement);
		if (ret) {
			dev_err(adev->dev, "Failed to %s UCLK DS!\n", enablement ? "enable" : "disable");
			return ret;
		}
	}

	if (smu_cmn_feature_is_supported(smu, SMU_FEATURE_DS_FCLK_BIT)) {
		ret = smu_cmn_feature_set_enabled(smu, SMU_FEATURE_DS_FCLK_BIT, enablement);
		if (ret) {
			dev_err(adev->dev, "Failed to %s FCLK DS!\n", enablement ? "enable" : "disable");
			return ret;
		}
	}

	if (smu_cmn_feature_is_supported(smu, SMU_FEATURE_DS_SOCCLK_BIT)) {
		ret = smu_cmn_feature_set_enabled(smu, SMU_FEATURE_DS_SOCCLK_BIT, enablement);
		if (ret) {
			dev_err(adev->dev, "Failed to %s SOCCLK DS!\n", enablement ? "enable" : "disable");
			return ret;
		}
	}

	if (smu_cmn_feature_is_supported(smu, SMU_FEATURE_DS_LCLK_BIT)) {
		ret = smu_cmn_feature_set_enabled(smu, SMU_FEATURE_DS_LCLK_BIT, enablement);
		if (ret) {
			dev_err(adev->dev, "Failed to %s LCLK DS!\n", enablement ? "enable" : "disable");
			return ret;
		}
	}

	if (smu_cmn_feature_is_supported(smu, SMU_FEATURE_DS_VCN_BIT)) {
		ret = smu_cmn_feature_set_enabled(smu, SMU_FEATURE_DS_VCN_BIT, enablement);
		if (ret) {
			dev_err(adev->dev, "Failed to %s VCN DS!\n", enablement ? "enable" : "disable");
			return ret;
		}
	}

	if (smu_cmn_feature_is_supported(smu, SMU_FEATURE_DS_MP0CLK_BIT)) {
		ret = smu_cmn_feature_set_enabled(smu, SMU_FEATURE_DS_MP0CLK_BIT, enablement);
		if (ret) {
			dev_err(adev->dev, "Failed to %s MP0/MPIOCLK DS!\n", enablement ? "enable" : "disable");
			return ret;
		}
	}

	if (smu_cmn_feature_is_supported(smu, SMU_FEATURE_DS_MP1CLK_BIT)) {
		ret = smu_cmn_feature_set_enabled(smu, SMU_FEATURE_DS_MP1CLK_BIT, enablement);
		if (ret) {
			dev_err(adev->dev, "Failed to %s MP1CLK DS!\n", enablement ? "enable" : "disable");
			return ret;
		}
	}

	return ret;
}

int smu_v13_0_gfx_ulv_control(struct smu_context *smu,
			      bool enablement)
{
	int ret = 0;

	if (smu_cmn_feature_is_supported(smu, SMU_FEATURE_GFX_ULV_BIT))
		ret = smu_cmn_feature_set_enabled(smu, SMU_FEATURE_GFX_ULV_BIT, enablement);

	return ret;
}

bool smu_v13_0_baco_is_support(struct smu_context *smu)
{
	struct smu_baco_context *smu_baco = &smu->smu_baco;

	if (amdgpu_sriov_vf(smu->adev) ||
	    !smu_baco->platform_support)
		return false;

	if (smu_cmn_feature_is_supported(smu, SMU_FEATURE_BACO_BIT) &&
	    !smu_cmn_feature_is_enabled(smu, SMU_FEATURE_BACO_BIT))
		return false;

	return true;
}

enum smu_baco_state smu_v13_0_baco_get_state(struct smu_context *smu)
{
	struct smu_baco_context *smu_baco = &smu->smu_baco;

	return smu_baco->state;
}

int smu_v13_0_baco_set_state(struct smu_context *smu,
			     enum smu_baco_state state)
{
	struct smu_baco_context *smu_baco = &smu->smu_baco;
	struct amdgpu_device *adev = smu->adev;
	int ret = 0;

	if (smu_v13_0_baco_get_state(smu) == state)
		return 0;

	if (state == SMU_BACO_STATE_ENTER) {
		ret = smu_cmn_send_smc_msg_with_param(smu,
						      SMU_MSG_EnterBaco,
						      smu_baco->maco_support ?
						      BACO_SEQ_BAMACO : BACO_SEQ_BACO,
						      NULL);
	} else {
		ret = smu_cmn_send_smc_msg(smu,
					   SMU_MSG_ExitBaco,
					   NULL);
		if (ret)
			return ret;

		/* clear vbios scratch 6 and 7 for coming asic reinit */
		WREG32(adev->bios_scratch_reg_offset + 6, 0);
		WREG32(adev->bios_scratch_reg_offset + 7, 0);
	}

	if (!ret)
		smu_baco->state = state;

	return ret;
}

int smu_v13_0_baco_enter(struct smu_context *smu)
{
	int ret = 0;

	ret = smu_v13_0_baco_set_state(smu,
				       SMU_BACO_STATE_ENTER);
	if (ret)
		return ret;

	msleep(10);

	return ret;
}

int smu_v13_0_baco_exit(struct smu_context *smu)
{
	return smu_v13_0_baco_set_state(smu,
					SMU_BACO_STATE_EXIT);
}

int smu_v13_0_set_gfx_power_up_by_imu(struct smu_context *smu)
{
	uint16_t index;

	index = smu_cmn_to_asic_specific_index(smu, CMN2ASIC_MAPPING_MSG,
					       SMU_MSG_EnableGfxImu);
<<<<<<< HEAD

	return smu_cmn_send_msg_without_waiting(smu, index, 0);
=======
	/* Param 1 to tell PMFW to enable GFXOFF feature */
	return smu_cmn_send_msg_without_waiting(smu, index, 1);
>>>>>>> 0db78532
}

int smu_v13_0_od_edit_dpm_table(struct smu_context *smu,
				enum PP_OD_DPM_TABLE_COMMAND type,
				long input[], uint32_t size)
{
	struct smu_dpm_context *smu_dpm = &(smu->smu_dpm);
	int ret = 0;

	/* Only allowed in manual mode */
	if (smu_dpm->dpm_level != AMD_DPM_FORCED_LEVEL_MANUAL)
		return -EINVAL;

	switch (type) {
	case PP_OD_EDIT_SCLK_VDDC_TABLE:
		if (size != 2) {
			dev_err(smu->adev->dev, "Input parameter number not correct\n");
			return -EINVAL;
		}

		if (input[0] == 0) {
			if (input[1] < smu->gfx_default_hard_min_freq) {
				dev_warn(smu->adev->dev,
					 "Fine grain setting minimum sclk (%ld) MHz is less than the minimum allowed (%d) MHz\n",
					 input[1], smu->gfx_default_hard_min_freq);
				return -EINVAL;
			}
			smu->gfx_actual_hard_min_freq = input[1];
		} else if (input[0] == 1) {
			if (input[1] > smu->gfx_default_soft_max_freq) {
				dev_warn(smu->adev->dev,
					 "Fine grain setting maximum sclk (%ld) MHz is greater than the maximum allowed (%d) MHz\n",
					 input[1], smu->gfx_default_soft_max_freq);
				return -EINVAL;
			}
			smu->gfx_actual_soft_max_freq = input[1];
		} else {
			return -EINVAL;
		}
		break;
	case PP_OD_RESTORE_DEFAULT_TABLE:
		if (size != 0) {
			dev_err(smu->adev->dev, "Input parameter number not correct\n");
			return -EINVAL;
		}
		smu->gfx_actual_hard_min_freq = smu->gfx_default_hard_min_freq;
		smu->gfx_actual_soft_max_freq = smu->gfx_default_soft_max_freq;
		break;
	case PP_OD_COMMIT_DPM_TABLE:
		if (size != 0) {
			dev_err(smu->adev->dev, "Input parameter number not correct\n");
			return -EINVAL;
		}
		if (smu->gfx_actual_hard_min_freq > smu->gfx_actual_soft_max_freq) {
			dev_err(smu->adev->dev,
				"The setting minimum sclk (%d) MHz is greater than the setting maximum sclk (%d) MHz\n",
				smu->gfx_actual_hard_min_freq,
				smu->gfx_actual_soft_max_freq);
			return -EINVAL;
		}

		ret = smu_cmn_send_smc_msg_with_param(smu, SMU_MSG_SetHardMinGfxClk,
						      smu->gfx_actual_hard_min_freq,
						      NULL);
		if (ret) {
			dev_err(smu->adev->dev, "Set hard min sclk failed!");
			return ret;
		}

		ret = smu_cmn_send_smc_msg_with_param(smu, SMU_MSG_SetSoftMaxGfxClk,
						      smu->gfx_actual_soft_max_freq,
						      NULL);
		if (ret) {
			dev_err(smu->adev->dev, "Set soft max sclk failed!");
			return ret;
		}
		break;
	default:
		return -ENOSYS;
	}

	return ret;
}

int smu_v13_0_set_default_dpm_tables(struct smu_context *smu)
{
	struct smu_table_context *smu_table = &smu->smu_table;

	return smu_cmn_update_table(smu, SMU_TABLE_DPMCLOCKS, 0,
				    smu_table->clocks_table, false);
}

void smu_v13_0_set_smu_mailbox_registers(struct smu_context *smu)
{
	struct amdgpu_device *adev = smu->adev;

	smu->param_reg = SOC15_REG_OFFSET(MP1, 0, mmMP1_SMN_C2PMSG_82);
	smu->msg_reg = SOC15_REG_OFFSET(MP1, 0, mmMP1_SMN_C2PMSG_66);
	smu->resp_reg = SOC15_REG_OFFSET(MP1, 0, mmMP1_SMN_C2PMSG_90);
}

int smu_v13_0_mode1_reset(struct smu_context *smu)
{
	int ret = 0;

	ret = smu_cmn_send_smc_msg(smu, SMU_MSG_Mode1Reset, NULL);
	if (!ret)
		msleep(SMU13_MODE1_RESET_WAIT_TIME_IN_MS);

	return ret;
}<|MERGE_RESOLUTION|>--- conflicted
+++ resolved
@@ -2345,13 +2345,8 @@
 
 	index = smu_cmn_to_asic_specific_index(smu, CMN2ASIC_MAPPING_MSG,
 					       SMU_MSG_EnableGfxImu);
-<<<<<<< HEAD
-
-	return smu_cmn_send_msg_without_waiting(smu, index, 0);
-=======
 	/* Param 1 to tell PMFW to enable GFXOFF feature */
 	return smu_cmn_send_msg_without_waiting(smu, index, 1);
->>>>>>> 0db78532
 }
 
 int smu_v13_0_od_edit_dpm_table(struct smu_context *smu,
