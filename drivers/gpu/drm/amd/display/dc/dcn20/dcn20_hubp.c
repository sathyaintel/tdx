/*
 * Copyright 2012-2021 Advanced Micro Devices, Inc.
 *
 * Permission is hereby granted, free of charge, to any person obtaining a
 * copy of this software and associated documentation files (the "Software"),
 * to deal in the Software without restriction, including without limitation
 * the rights to use, copy, modify, merge, publish, distribute, sublicense,
 * and/or sell copies of the Software, and to permit persons to whom the
 * Software is furnished to do so, subject to the following conditions:
 *
 * The above copyright notice and this permission notice shall be included in
 * all copies or substantial portions of the Software.
 *
 * THE SOFTWARE IS PROVIDED "AS IS", WITHOUT WARRANTY OF ANY KIND, EXPRESS OR
 * IMPLIED, INCLUDING BUT NOT LIMITED TO THE WARRANTIES OF MERCHANTABILITY,
 * FITNESS FOR A PARTICULAR PURPOSE AND NONINFRINGEMENT.  IN NO EVENT SHALL
 * THE COPYRIGHT HOLDER(S) OR AUTHOR(S) BE LIABLE FOR ANY CLAIM, DAMAGES OR
 * OTHER LIABILITY, WHETHER IN AN ACTION OF CONTRACT, TORT OR OTHERWISE,
 * ARISING FROM, OUT OF OR IN CONNECTION WITH THE SOFTWARE OR THE USE OR
 * OTHER DEALINGS IN THE SOFTWARE.
 *
 * Authors: AMD
 *
 */

#include "dcn20_hubp.h"

#include "dm_services.h"
#include "dce_calcs.h"
#include "reg_helper.h"
#include "basics/conversion.h"

#define DC_LOGGER_INIT(logger)

#define REG(reg)\
	hubp2->hubp_regs->reg

#define CTX \
	hubp2->base.ctx

#undef FN
#define FN(reg_name, field_name) \
	hubp2->hubp_shift->field_name, hubp2->hubp_mask->field_name

void hubp2_set_vm_system_aperture_settings(struct hubp *hubp,
		struct vm_system_aperture_param *apt)
{
	struct dcn20_hubp *hubp2 = TO_DCN20_HUBP(hubp);

	PHYSICAL_ADDRESS_LOC mc_vm_apt_default;
	PHYSICAL_ADDRESS_LOC mc_vm_apt_low;
	PHYSICAL_ADDRESS_LOC mc_vm_apt_high;

	// The format of default addr is 48:12 of the 48 bit addr
	mc_vm_apt_default.quad_part = apt->sys_default.quad_part >> 12;

	// The format of high/low are 48:18 of the 48 bit addr
	mc_vm_apt_low.quad_part = apt->sys_low.quad_part >> 18;
	mc_vm_apt_high.quad_part = apt->sys_high.quad_part >> 18;

	REG_UPDATE_2(DCN_VM_SYSTEM_APERTURE_DEFAULT_ADDR_MSB,
		DCN_VM_SYSTEM_APERTURE_DEFAULT_SYSTEM, 1, /* 1 = system physical memory */
		DCN_VM_SYSTEM_APERTURE_DEFAULT_ADDR_MSB, mc_vm_apt_default.high_part);

	REG_SET(DCN_VM_SYSTEM_APERTURE_DEFAULT_ADDR_LSB, 0,
			DCN_VM_SYSTEM_APERTURE_DEFAULT_ADDR_LSB, mc_vm_apt_default.low_part);

	REG_SET(DCN_VM_SYSTEM_APERTURE_LOW_ADDR, 0,
			MC_VM_SYSTEM_APERTURE_LOW_ADDR, mc_vm_apt_low.quad_part);

	REG_SET(DCN_VM_SYSTEM_APERTURE_HIGH_ADDR, 0,
			MC_VM_SYSTEM_APERTURE_HIGH_ADDR, mc_vm_apt_high.quad_part);

	REG_SET_2(DCN_VM_MX_L1_TLB_CNTL, 0,
			ENABLE_L1_TLB, 1,
			SYSTEM_ACCESS_MODE, 0x3);
}

void hubp2_program_deadline(
		struct hubp *hubp,
		struct _vcs_dpi_display_dlg_regs_st *dlg_attr,
		struct _vcs_dpi_display_ttu_regs_st *ttu_attr)
{
	struct dcn20_hubp *hubp2 = TO_DCN20_HUBP(hubp);

	/* DLG - Per hubp */
	REG_SET_2(BLANK_OFFSET_0, 0,
		REFCYC_H_BLANK_END, dlg_attr->refcyc_h_blank_end,
		DLG_V_BLANK_END, dlg_attr->dlg_vblank_end);

	REG_SET(BLANK_OFFSET_1, 0,
		MIN_DST_Y_NEXT_START, dlg_attr->min_dst_y_next_start);

	REG_SET(DST_DIMENSIONS, 0,
		REFCYC_PER_HTOTAL, dlg_attr->refcyc_per_htotal);

	REG_SET_2(DST_AFTER_SCALER, 0,
		REFCYC_X_AFTER_SCALER, dlg_attr->refcyc_x_after_scaler,
		DST_Y_AFTER_SCALER, dlg_attr->dst_y_after_scaler);

	REG_SET(REF_FREQ_TO_PIX_FREQ, 0,
		REF_FREQ_TO_PIX_FREQ, dlg_attr->ref_freq_to_pix_freq);

	/* DLG - Per luma/chroma */
	REG_SET(VBLANK_PARAMETERS_1, 0,
		REFCYC_PER_PTE_GROUP_VBLANK_L, dlg_attr->refcyc_per_pte_group_vblank_l);

	if (REG(NOM_PARAMETERS_0))
		REG_SET(NOM_PARAMETERS_0, 0,
			DST_Y_PER_PTE_ROW_NOM_L, dlg_attr->dst_y_per_pte_row_nom_l);

	if (REG(NOM_PARAMETERS_1))
		REG_SET(NOM_PARAMETERS_1, 0,
			REFCYC_PER_PTE_GROUP_NOM_L, dlg_attr->refcyc_per_pte_group_nom_l);

	REG_SET(NOM_PARAMETERS_4, 0,
		DST_Y_PER_META_ROW_NOM_L, dlg_attr->dst_y_per_meta_row_nom_l);

	REG_SET(NOM_PARAMETERS_5, 0,
		REFCYC_PER_META_CHUNK_NOM_L, dlg_attr->refcyc_per_meta_chunk_nom_l);

	REG_SET_2(PER_LINE_DELIVERY, 0,
		REFCYC_PER_LINE_DELIVERY_L, dlg_attr->refcyc_per_line_delivery_l,
		REFCYC_PER_LINE_DELIVERY_C, dlg_attr->refcyc_per_line_delivery_c);

	REG_SET(VBLANK_PARAMETERS_2, 0,
		REFCYC_PER_PTE_GROUP_VBLANK_C, dlg_attr->refcyc_per_pte_group_vblank_c);

	if (REG(NOM_PARAMETERS_2))
		REG_SET(NOM_PARAMETERS_2, 0,
			DST_Y_PER_PTE_ROW_NOM_C, dlg_attr->dst_y_per_pte_row_nom_c);

	if (REG(NOM_PARAMETERS_3))
		REG_SET(NOM_PARAMETERS_3, 0,
			REFCYC_PER_PTE_GROUP_NOM_C, dlg_attr->refcyc_per_pte_group_nom_c);

	REG_SET(NOM_PARAMETERS_6, 0,
		DST_Y_PER_META_ROW_NOM_C, dlg_attr->dst_y_per_meta_row_nom_c);

	REG_SET(NOM_PARAMETERS_7, 0,
		REFCYC_PER_META_CHUNK_NOM_C, dlg_attr->refcyc_per_meta_chunk_nom_c);

	/* TTU - per hubp */
	REG_SET_2(DCN_TTU_QOS_WM, 0,
		QoS_LEVEL_LOW_WM, ttu_attr->qos_level_low_wm,
		QoS_LEVEL_HIGH_WM, ttu_attr->qos_level_high_wm);

	/* TTU - per luma/chroma */
	/* Assumed surf0 is luma and 1 is chroma */

	REG_SET_3(DCN_SURF0_TTU_CNTL0, 0,
		REFCYC_PER_REQ_DELIVERY, ttu_attr->refcyc_per_req_delivery_l,
		QoS_LEVEL_FIXED, ttu_attr->qos_level_fixed_l,
		QoS_RAMP_DISABLE, ttu_attr->qos_ramp_disable_l);

	REG_SET_3(DCN_SURF1_TTU_CNTL0, 0,
		REFCYC_PER_REQ_DELIVERY, ttu_attr->refcyc_per_req_delivery_c,
		QoS_LEVEL_FIXED, ttu_attr->qos_level_fixed_c,
		QoS_RAMP_DISABLE, ttu_attr->qos_ramp_disable_c);

	REG_SET_3(DCN_CUR0_TTU_CNTL0, 0,
		REFCYC_PER_REQ_DELIVERY, ttu_attr->refcyc_per_req_delivery_cur0,
		QoS_LEVEL_FIXED, ttu_attr->qos_level_fixed_cur0,
		QoS_RAMP_DISABLE, ttu_attr->qos_ramp_disable_cur0);

	REG_SET(FLIP_PARAMETERS_1, 0,
		REFCYC_PER_PTE_GROUP_FLIP_L, dlg_attr->refcyc_per_pte_group_flip_l);
}

void hubp2_vready_at_or_After_vsync(struct hubp *hubp,
		struct _vcs_dpi_display_pipe_dest_params_st *pipe_dest)
{
	uint32_t value = 0;
	struct dcn20_hubp *hubp2 = TO_DCN20_HUBP(hubp);
	/* disable_dlg_test_mode Set 9th bit to 1 to disable "dv" mode */
	REG_WRITE(HUBPREQ_DEBUG_DB, 1 << 8);
	/*
	if (VSTARTUP_START - (VREADY_OFFSET+VUPDATE_WIDTH+VUPDATE_OFFSET)/htotal)
	<= OTG_V_BLANK_END
		Set HUBP_VREADY_AT_OR_AFTER_VSYNC = 1
	else
		Set HUBP_VREADY_AT_OR_AFTER_VSYNC = 0
	*/
	if (pipe_dest->htotal != 0) {
		if ((pipe_dest->vstartup_start - (pipe_dest->vready_offset+pipe_dest->vupdate_width
			+ pipe_dest->vupdate_offset) / pipe_dest->htotal) <= pipe_dest->vblank_end) {
			value = 1;
		} else
			value = 0;
	}

	REG_UPDATE(DCHUBP_CNTL, HUBP_VREADY_AT_OR_AFTER_VSYNC, value);
}

static void hubp2_program_requestor(struct hubp *hubp,
				    struct _vcs_dpi_display_rq_regs_st *rq_regs)
{
	struct dcn20_hubp *hubp2 = TO_DCN20_HUBP(hubp);

	REG_UPDATE(HUBPRET_CONTROL,
			DET_BUF_PLANE1_BASE_ADDRESS, rq_regs->plane1_base_address);
	REG_SET_4(DCN_EXPANSION_MODE, 0,
			DRQ_EXPANSION_MODE, rq_regs->drq_expansion_mode,
			PRQ_EXPANSION_MODE, rq_regs->prq_expansion_mode,
			MRQ_EXPANSION_MODE, rq_regs->mrq_expansion_mode,
			CRQ_EXPANSION_MODE, rq_regs->crq_expansion_mode);
	REG_SET_8(DCHUBP_REQ_SIZE_CONFIG, 0,
		CHUNK_SIZE, rq_regs->rq_regs_l.chunk_size,
		MIN_CHUNK_SIZE, rq_regs->rq_regs_l.min_chunk_size,
		META_CHUNK_SIZE, rq_regs->rq_regs_l.meta_chunk_size,
		MIN_META_CHUNK_SIZE, rq_regs->rq_regs_l.min_meta_chunk_size,
		DPTE_GROUP_SIZE, rq_regs->rq_regs_l.dpte_group_size,
		MPTE_GROUP_SIZE, rq_regs->rq_regs_l.mpte_group_size,
		SWATH_HEIGHT, rq_regs->rq_regs_l.swath_height,
		PTE_ROW_HEIGHT_LINEAR, rq_regs->rq_regs_l.pte_row_height_linear);
	REG_SET_8(DCHUBP_REQ_SIZE_CONFIG_C, 0,
		CHUNK_SIZE_C, rq_regs->rq_regs_c.chunk_size,
		MIN_CHUNK_SIZE_C, rq_regs->rq_regs_c.min_chunk_size,
		META_CHUNK_SIZE_C, rq_regs->rq_regs_c.meta_chunk_size,
		MIN_META_CHUNK_SIZE_C, rq_regs->rq_regs_c.min_meta_chunk_size,
		DPTE_GROUP_SIZE_C, rq_regs->rq_regs_c.dpte_group_size,
		MPTE_GROUP_SIZE_C, rq_regs->rq_regs_c.mpte_group_size,
		SWATH_HEIGHT_C, rq_regs->rq_regs_c.swath_height,
		PTE_ROW_HEIGHT_LINEAR_C, rq_regs->rq_regs_c.pte_row_height_linear);
}

static void hubp2_setup(
		struct hubp *hubp,
		struct _vcs_dpi_display_dlg_regs_st *dlg_attr,
		struct _vcs_dpi_display_ttu_regs_st *ttu_attr,
		struct _vcs_dpi_display_rq_regs_st *rq_regs,
		struct _vcs_dpi_display_pipe_dest_params_st *pipe_dest)
{
	/* otg is locked when this func is called. Register are double buffered.
	 * disable the requestors is not needed
	 */

	hubp2_vready_at_or_After_vsync(hubp, pipe_dest);
	hubp2_program_requestor(hubp, rq_regs);
	hubp2_program_deadline(hubp, dlg_attr, ttu_attr);

}

void hubp2_setup_interdependent(
		struct hubp *hubp,
		struct _vcs_dpi_display_dlg_regs_st *dlg_attr,
		struct _vcs_dpi_display_ttu_regs_st *ttu_attr)
{
	struct dcn20_hubp *hubp2 = TO_DCN20_HUBP(hubp);

	REG_SET_2(PREFETCH_SETTINGS, 0,
			DST_Y_PREFETCH, dlg_attr->dst_y_prefetch,
			VRATIO_PREFETCH, dlg_attr->vratio_prefetch);

	REG_SET(PREFETCH_SETTINGS_C, 0,
			VRATIO_PREFETCH_C, dlg_attr->vratio_prefetch_c);

	REG_SET_2(VBLANK_PARAMETERS_0, 0,
		DST_Y_PER_VM_VBLANK, dlg_attr->dst_y_per_vm_vblank,
		DST_Y_PER_ROW_VBLANK, dlg_attr->dst_y_per_row_vblank);

	REG_SET_2(FLIP_PARAMETERS_0, 0,
		DST_Y_PER_VM_FLIP, dlg_attr->dst_y_per_vm_flip,
		DST_Y_PER_ROW_FLIP, dlg_attr->dst_y_per_row_flip);

	REG_SET(VBLANK_PARAMETERS_3, 0,
		REFCYC_PER_META_CHUNK_VBLANK_L, dlg_attr->refcyc_per_meta_chunk_vblank_l);

	REG_SET(VBLANK_PARAMETERS_4, 0,
		REFCYC_PER_META_CHUNK_VBLANK_C, dlg_attr->refcyc_per_meta_chunk_vblank_c);

	REG_SET(FLIP_PARAMETERS_2, 0,
		REFCYC_PER_META_CHUNK_FLIP_L, dlg_attr->refcyc_per_meta_chunk_flip_l);

	REG_SET_2(PER_LINE_DELIVERY_PRE, 0,
		REFCYC_PER_LINE_DELIVERY_PRE_L, dlg_attr->refcyc_per_line_delivery_pre_l,
		REFCYC_PER_LINE_DELIVERY_PRE_C, dlg_attr->refcyc_per_line_delivery_pre_c);

	REG_SET(DCN_SURF0_TTU_CNTL1, 0,
		REFCYC_PER_REQ_DELIVERY_PRE,
		ttu_attr->refcyc_per_req_delivery_pre_l);
	REG_SET(DCN_SURF1_TTU_CNTL1, 0,
		REFCYC_PER_REQ_DELIVERY_PRE,
		ttu_attr->refcyc_per_req_delivery_pre_c);
	REG_SET(DCN_CUR0_TTU_CNTL1, 0,
		REFCYC_PER_REQ_DELIVERY_PRE, ttu_attr->refcyc_per_req_delivery_pre_cur0);
	REG_SET(DCN_CUR1_TTU_CNTL1, 0,
		REFCYC_PER_REQ_DELIVERY_PRE, ttu_attr->refcyc_per_req_delivery_pre_cur1);

	REG_SET_2(DCN_GLOBAL_TTU_CNTL, 0,
		MIN_TTU_VBLANK, ttu_attr->min_ttu_vblank,
		QoS_LEVEL_FLIP, ttu_attr->qos_level_flip);
}

/* DCN2 (GFX10), the following GFX fields are deprecated. They can be set but they will not be used:
 *	NUM_BANKS
 *	NUM_SE
 *	NUM_RB_PER_SE
 *	RB_ALIGNED
 * Other things can be defaulted, since they never change:
 *	PIPE_ALIGNED = 0
 *	META_LINEAR = 0
 * In GFX10, only these apply:
 *	PIPE_INTERLEAVE
 *	NUM_PIPES
 *	MAX_COMPRESSED_FRAGS
 *	SW_MODE
 */
static void hubp2_program_tiling(
	struct dcn20_hubp *hubp2,
	const union dc_tiling_info *info,
	const enum surface_pixel_format pixel_format)
{
	REG_UPDATE_3(DCSURF_ADDR_CONFIG,
			NUM_PIPES, log_2(info->gfx9.num_pipes),
			PIPE_INTERLEAVE, info->gfx9.pipe_interleave,
			MAX_COMPRESSED_FRAGS, log_2(info->gfx9.max_compressed_frags));

	REG_UPDATE_4(DCSURF_TILING_CONFIG,
			SW_MODE, info->gfx9.swizzle,
			META_LINEAR, 0,
			RB_ALIGNED, 0,
			PIPE_ALIGNED, 0);
}

void hubp2_program_size(
	struct hubp *hubp,
	enum surface_pixel_format format,
	const struct plane_size *plane_size,
	struct dc_plane_dcc_param *dcc)
{
	struct dcn20_hubp *hubp2 = TO_DCN20_HUBP(hubp);
	uint32_t pitch, meta_pitch, pitch_c, meta_pitch_c;
	bool use_pitch_c = false;

	/* Program data and meta surface pitch (calculation from addrlib)
	 * 444 or 420 luma
	 */
	use_pitch_c = format >= SURFACE_PIXEL_FORMAT_VIDEO_BEGIN
		&& format < SURFACE_PIXEL_FORMAT_SUBSAMPLE_END;
	use_pitch_c = use_pitch_c
		|| (format == SURFACE_PIXEL_FORMAT_GRPH_RGBE_ALPHA);
	if (use_pitch_c) {
		ASSERT(plane_size->chroma_pitch != 0);
		/* Chroma pitch zero can cause system hang! */

		pitch = plane_size->surface_pitch - 1;
		meta_pitch = dcc->meta_pitch - 1;
		pitch_c = plane_size->chroma_pitch - 1;
		meta_pitch_c = dcc->meta_pitch_c - 1;
	} else {
		pitch = plane_size->surface_pitch - 1;
		meta_pitch = dcc->meta_pitch - 1;
		pitch_c = 0;
		meta_pitch_c = 0;
	}

	if (!dcc->enable) {
		meta_pitch = 0;
		meta_pitch_c = 0;
	}

	REG_UPDATE_2(DCSURF_SURFACE_PITCH,
			PITCH, pitch, META_PITCH, meta_pitch);

	use_pitch_c = format >= SURFACE_PIXEL_FORMAT_VIDEO_BEGIN;
	use_pitch_c = use_pitch_c
		|| (format == SURFACE_PIXEL_FORMAT_GRPH_RGBE_ALPHA);
	if (use_pitch_c)
		REG_UPDATE_2(DCSURF_SURFACE_PITCH_C,
			PITCH_C, pitch_c, META_PITCH_C, meta_pitch_c);
}

void hubp2_program_rotation(
	struct hubp *hubp,
	enum dc_rotation_angle rotation,
	bool horizontal_mirror)
{
	struct dcn20_hubp *hubp2 = TO_DCN20_HUBP(hubp);
	uint32_t mirror;


	if (horizontal_mirror)
		mirror = 1;
	else
		mirror = 0;

	/* Program rotation angle and horz mirror - no mirror */
	if (rotation == ROTATION_ANGLE_0)
		REG_UPDATE_2(DCSURF_SURFACE_CONFIG,
				ROTATION_ANGLE, 0,
				H_MIRROR_EN, mirror);
	else if (rotation == ROTATION_ANGLE_90)
		REG_UPDATE_2(DCSURF_SURFACE_CONFIG,
				ROTATION_ANGLE, 1,
				H_MIRROR_EN, mirror);
	else if (rotation == ROTATION_ANGLE_180)
		REG_UPDATE_2(DCSURF_SURFACE_CONFIG,
				ROTATION_ANGLE, 2,
				H_MIRROR_EN, mirror);
	else if (rotation == ROTATION_ANGLE_270)
		REG_UPDATE_2(DCSURF_SURFACE_CONFIG,
				ROTATION_ANGLE, 3,
				H_MIRROR_EN, mirror);
}

void hubp2_dcc_control(struct hubp *hubp, bool enable,
		enum hubp_ind_block_size independent_64b_blks)
{
	uint32_t dcc_en = enable ? 1 : 0;
	uint32_t dcc_ind_64b_blk = independent_64b_blks ? 1 : 0;
	struct dcn20_hubp *hubp2 = TO_DCN20_HUBP(hubp);

	REG_UPDATE_4(DCSURF_SURFACE_CONTROL,
			PRIMARY_SURFACE_DCC_EN, dcc_en,
			PRIMARY_SURFACE_DCC_IND_64B_BLK, dcc_ind_64b_blk,
			SECONDARY_SURFACE_DCC_EN, dcc_en,
			SECONDARY_SURFACE_DCC_IND_64B_BLK, dcc_ind_64b_blk);
}

void hubp2_program_pixel_format(
	struct hubp *hubp,
	enum surface_pixel_format format)
{
	struct dcn20_hubp *hubp2 = TO_DCN20_HUBP(hubp);
	uint32_t red_bar = 3;
	uint32_t blue_bar = 2;

	/* swap for ABGR format */
	if (format == SURFACE_PIXEL_FORMAT_GRPH_ABGR8888
			|| format == SURFACE_PIXEL_FORMAT_GRPH_ABGR2101010
			|| format == SURFACE_PIXEL_FORMAT_GRPH_ABGR2101010_XR_BIAS
			|| format == SURFACE_PIXEL_FORMAT_GRPH_ABGR16161616
			|| format == SURFACE_PIXEL_FORMAT_GRPH_ABGR16161616F) {
		red_bar = 2;
		blue_bar = 3;
	}

	REG_UPDATE_2(HUBPRET_CONTROL,
			CROSSBAR_SRC_CB_B, blue_bar,
			CROSSBAR_SRC_CR_R, red_bar);

	/* Mapping is same as ipp programming (cnvc) */

	switch (format)	{
	case SURFACE_PIXEL_FORMAT_GRPH_ARGB1555:
		REG_UPDATE(DCSURF_SURFACE_CONFIG,
				SURFACE_PIXEL_FORMAT, 1);
		break;
	case SURFACE_PIXEL_FORMAT_GRPH_RGB565:
		REG_UPDATE(DCSURF_SURFACE_CONFIG,
				SURFACE_PIXEL_FORMAT, 3);
		break;
	case SURFACE_PIXEL_FORMAT_GRPH_ARGB8888:
	case SURFACE_PIXEL_FORMAT_GRPH_ABGR8888:
		REG_UPDATE(DCSURF_SURFACE_CONFIG,
				SURFACE_PIXEL_FORMAT, 8);
		break;
	case SURFACE_PIXEL_FORMAT_GRPH_ARGB2101010:
	case SURFACE_PIXEL_FORMAT_GRPH_ABGR2101010:
	case SURFACE_PIXEL_FORMAT_GRPH_ABGR2101010_XR_BIAS:
		REG_UPDATE(DCSURF_SURFACE_CONFIG,
				SURFACE_PIXEL_FORMAT, 10);
		break;
	case SURFACE_PIXEL_FORMAT_GRPH_ARGB16161616:
	case SURFACE_PIXEL_FORMAT_GRPH_ABGR16161616: /*we use crossbar already*/
		REG_UPDATE(DCSURF_SURFACE_CONFIG,
				SURFACE_PIXEL_FORMAT, 26); /* ARGB16161616_UNORM */
		break;
	case SURFACE_PIXEL_FORMAT_GRPH_ARGB16161616F:
	case SURFACE_PIXEL_FORMAT_GRPH_ABGR16161616F:/*we use crossbar already*/
		REG_UPDATE(DCSURF_SURFACE_CONFIG,
				SURFACE_PIXEL_FORMAT, 24);
		break;

	case SURFACE_PIXEL_FORMAT_VIDEO_420_YCbCr:
		REG_UPDATE(DCSURF_SURFACE_CONFIG,
				SURFACE_PIXEL_FORMAT, 65);
		break;
	case SURFACE_PIXEL_FORMAT_VIDEO_420_YCrCb:
		REG_UPDATE(DCSURF_SURFACE_CONFIG,
				SURFACE_PIXEL_FORMAT, 64);
		break;
	case SURFACE_PIXEL_FORMAT_VIDEO_420_10bpc_YCbCr:
		REG_UPDATE(DCSURF_SURFACE_CONFIG,
				SURFACE_PIXEL_FORMAT, 67);
		break;
	case SURFACE_PIXEL_FORMAT_VIDEO_420_10bpc_YCrCb:
		REG_UPDATE(DCSURF_SURFACE_CONFIG,
				SURFACE_PIXEL_FORMAT, 66);
		break;
	case SURFACE_PIXEL_FORMAT_VIDEO_AYCrCb8888:
		REG_UPDATE(DCSURF_SURFACE_CONFIG,
				SURFACE_PIXEL_FORMAT, 12);
		break;
	case SURFACE_PIXEL_FORMAT_GRPH_RGB111110_FIX:
		REG_UPDATE(DCSURF_SURFACE_CONFIG,
				SURFACE_PIXEL_FORMAT, 112);
		break;
	case SURFACE_PIXEL_FORMAT_GRPH_BGR101111_FIX:
		REG_UPDATE(DCSURF_SURFACE_CONFIG,
				SURFACE_PIXEL_FORMAT, 113);
		break;
	case SURFACE_PIXEL_FORMAT_VIDEO_ACrYCb2101010:
		REG_UPDATE(DCSURF_SURFACE_CONFIG,
				SURFACE_PIXEL_FORMAT, 114);
		break;
	case SURFACE_PIXEL_FORMAT_GRPH_RGB111110_FLOAT:
		REG_UPDATE(DCSURF_SURFACE_CONFIG,
				SURFACE_PIXEL_FORMAT, 118);
		break;
	case SURFACE_PIXEL_FORMAT_GRPH_BGR101111_FLOAT:
		REG_UPDATE(DCSURF_SURFACE_CONFIG,
				SURFACE_PIXEL_FORMAT, 119);
		break;
	case SURFACE_PIXEL_FORMAT_GRPH_RGBE:
		REG_UPDATE_2(DCSURF_SURFACE_CONFIG,
				SURFACE_PIXEL_FORMAT, 116,
				ALPHA_PLANE_EN, 0);
		break;
	case SURFACE_PIXEL_FORMAT_GRPH_RGBE_ALPHA:
		REG_UPDATE_2(DCSURF_SURFACE_CONFIG,
				SURFACE_PIXEL_FORMAT, 116,
				ALPHA_PLANE_EN, 1);
		break;
	default:
		BREAK_TO_DEBUGGER();
		break;
	}

	/* don't see the need of program the xbar in DCN 1.0 */
}

void hubp2_program_surface_config(
	struct hubp *hubp,
	enum surface_pixel_format format,
	union dc_tiling_info *tiling_info,
	struct plane_size *plane_size,
	enum dc_rotation_angle rotation,
	struct dc_plane_dcc_param *dcc,
	bool horizontal_mirror,
	unsigned int compat_level)
{
	struct dcn20_hubp *hubp2 = TO_DCN20_HUBP(hubp);

	hubp2_dcc_control(hubp, dcc->enable, dcc->independent_64b_blks);
	hubp2_program_tiling(hubp2, tiling_info, format);
	hubp2_program_size(hubp, format, plane_size, dcc);
	hubp2_program_rotation(hubp, rotation, horizontal_mirror);
	hubp2_program_pixel_format(hubp, format);
}

enum cursor_lines_per_chunk hubp2_get_lines_per_chunk(
	unsigned int cursor_width,
	enum dc_cursor_color_format cursor_mode)
{
	enum cursor_lines_per_chunk line_per_chunk = CURSOR_LINE_PER_CHUNK_16;

	if (cursor_mode == CURSOR_MODE_MONO)
		line_per_chunk = CURSOR_LINE_PER_CHUNK_16;
	else if (cursor_mode == CURSOR_MODE_COLOR_1BIT_AND ||
		 cursor_mode == CURSOR_MODE_COLOR_PRE_MULTIPLIED_ALPHA ||
		 cursor_mode == CURSOR_MODE_COLOR_UN_PRE_MULTIPLIED_ALPHA) {
		if (cursor_width >= 1   && cursor_width <= 32)
			line_per_chunk = CURSOR_LINE_PER_CHUNK_16;
		else if (cursor_width >= 33  && cursor_width <= 64)
			line_per_chunk = CURSOR_LINE_PER_CHUNK_8;
		else if (cursor_width >= 65  && cursor_width <= 128)
			line_per_chunk = CURSOR_LINE_PER_CHUNK_4;
		else if (cursor_width >= 129 && cursor_width <= 256)
			line_per_chunk = CURSOR_LINE_PER_CHUNK_2;
	} else if (cursor_mode == CURSOR_MODE_COLOR_64BIT_FP_PRE_MULTIPLIED ||
		   cursor_mode == CURSOR_MODE_COLOR_64BIT_FP_UN_PRE_MULTIPLIED) {
		if (cursor_width >= 1   && cursor_width <= 16)
			line_per_chunk = CURSOR_LINE_PER_CHUNK_16;
		else if (cursor_width >= 17  && cursor_width <= 32)
			line_per_chunk = CURSOR_LINE_PER_CHUNK_8;
		else if (cursor_width >= 33  && cursor_width <= 64)
			line_per_chunk = CURSOR_LINE_PER_CHUNK_4;
		else if (cursor_width >= 65 && cursor_width <= 128)
			line_per_chunk = CURSOR_LINE_PER_CHUNK_2;
		else if (cursor_width >= 129 && cursor_width <= 256)
			line_per_chunk = CURSOR_LINE_PER_CHUNK_1;
	}

	return line_per_chunk;
}

void hubp2_cursor_set_attributes(
		struct hubp *hubp,
		const struct dc_cursor_attributes *attr)
{
	struct dcn20_hubp *hubp2 = TO_DCN20_HUBP(hubp);
	enum cursor_pitch hw_pitch = hubp1_get_cursor_pitch(attr->pitch);
	enum cursor_lines_per_chunk lpc = hubp2_get_lines_per_chunk(
			attr->width, attr->color_format);

	hubp->curs_attr = *attr;

	REG_UPDATE(CURSOR_SURFACE_ADDRESS_HIGH,
			CURSOR_SURFACE_ADDRESS_HIGH, attr->address.high_part);
	REG_UPDATE(CURSOR_SURFACE_ADDRESS,
			CURSOR_SURFACE_ADDRESS, attr->address.low_part);

	REG_UPDATE_2(CURSOR_SIZE,
			CURSOR_WIDTH, attr->width,
			CURSOR_HEIGHT, attr->height);

	REG_UPDATE_4(CURSOR_CONTROL,
			CURSOR_MODE, attr->color_format,
			CURSOR_2X_MAGNIFY, attr->attribute_flags.bits.ENABLE_MAGNIFICATION,
			CURSOR_PITCH, hw_pitch,
			CURSOR_LINES_PER_CHUNK, lpc);

	REG_SET_2(CURSOR_SETTINGS, 0,
			/* no shift of the cursor HDL schedule */
			CURSOR0_DST_Y_OFFSET, 0,
			 /* used to shift the cursor chunk request deadline */
			CURSOR0_CHUNK_HDL_ADJUST, 3);

	hubp->att.SURFACE_ADDR_HIGH  = attr->address.high_part;
	hubp->att.SURFACE_ADDR       = attr->address.low_part;
	hubp->att.size.bits.width    = attr->width;
	hubp->att.size.bits.height   = attr->height;
	hubp->att.cur_ctl.bits.mode  = attr->color_format;
<<<<<<< HEAD
=======

	hubp->cur_rect.w = attr->width;
	hubp->cur_rect.h = attr->height;

>>>>>>> 163a7fbf
	hubp->att.cur_ctl.bits.pitch = hw_pitch;
	hubp->att.cur_ctl.bits.line_per_chunk = lpc;
	hubp->att.cur_ctl.bits.cur_2x_magnify = attr->attribute_flags.bits.ENABLE_MAGNIFICATION;
	hubp->att.settings.bits.dst_y_offset  = 0;
	hubp->att.settings.bits.chunk_hdl_adjust = 3;
}

void hubp2_dmdata_set_attributes(
		struct hubp *hubp,
		const struct dc_dmdata_attributes *attr)
{
	struct dcn20_hubp *hubp2 = TO_DCN20_HUBP(hubp);

	if (attr->dmdata_mode == DMDATA_HW_MODE) {
		/* set to HW mode */
		REG_UPDATE(DMDATA_CNTL,
				DMDATA_MODE, 1);

		/* for DMDATA flip, need to use SURFACE_UPDATE_LOCK */
		REG_UPDATE(DCSURF_FLIP_CONTROL, SURFACE_UPDATE_LOCK, 1);

		/* toggle DMDATA_UPDATED and set repeat and size */
		REG_UPDATE(DMDATA_CNTL,
				DMDATA_UPDATED, 0);
		REG_UPDATE_3(DMDATA_CNTL,
				DMDATA_UPDATED, 1,
				DMDATA_REPEAT, attr->dmdata_repeat,
				DMDATA_SIZE, attr->dmdata_size);

		/* set DMDATA address */
		REG_WRITE(DMDATA_ADDRESS_LOW, attr->address.low_part);
		REG_UPDATE(DMDATA_ADDRESS_HIGH,
				DMDATA_ADDRESS_HIGH, attr->address.high_part);

		REG_UPDATE(DCSURF_FLIP_CONTROL, SURFACE_UPDATE_LOCK, 0);

	} else {
		/* set to SW mode before loading data */
		REG_SET(DMDATA_CNTL, 0,
				DMDATA_MODE, 0);
		/* toggle DMDATA_SW_UPDATED to start loading sequence */
		REG_UPDATE(DMDATA_SW_CNTL,
				DMDATA_SW_UPDATED, 0);
		REG_UPDATE_3(DMDATA_SW_CNTL,
				DMDATA_SW_UPDATED, 1,
				DMDATA_SW_REPEAT, attr->dmdata_repeat,
				DMDATA_SW_SIZE, attr->dmdata_size);
		/* load data into hubp dmdata buffer */
		hubp2_dmdata_load(hubp, attr->dmdata_size, attr->dmdata_sw_data);
	}

	/* Note that DL_DELTA must be programmed if we want to use TTU mode */
	REG_SET_3(DMDATA_QOS_CNTL, 0,
			DMDATA_QOS_MODE, attr->dmdata_qos_mode,
			DMDATA_QOS_LEVEL, attr->dmdata_qos_level,
			DMDATA_DL_DELTA, attr->dmdata_dl_delta);
}

void hubp2_dmdata_load(
		struct hubp *hubp,
		uint32_t dmdata_sw_size,
		const uint32_t *dmdata_sw_data)
{
	int i;
	struct dcn20_hubp *hubp2 = TO_DCN20_HUBP(hubp);

	/* load dmdata into HUBP buffer in SW mode */
	for (i = 0; i < dmdata_sw_size / 4; i++)
		REG_WRITE(DMDATA_SW_DATA, dmdata_sw_data[i]);
}

bool hubp2_dmdata_status_done(struct hubp *hubp)
{
	uint32_t status;
	struct dcn20_hubp *hubp2 = TO_DCN20_HUBP(hubp);

	REG_GET(DMDATA_STATUS, DMDATA_DONE, &status);
	return (status == 1);
}

bool hubp2_program_surface_flip_and_addr(
	struct hubp *hubp,
	const struct dc_plane_address *address,
	bool flip_immediate)
{
	struct dcn20_hubp *hubp2 = TO_DCN20_HUBP(hubp);

	//program flip type
	REG_UPDATE(DCSURF_FLIP_CONTROL,
			SURFACE_FLIP_TYPE, flip_immediate);

	// Program VMID reg
	REG_UPDATE(VMID_SETTINGS_0,
			VMID, address->vmid);


	/* HW automatically latch rest of address register on write to
	 * DCSURF_PRIMARY_SURFACE_ADDRESS if SURFACE_UPDATE_LOCK is not used
	 *
	 * program high first and then the low addr, order matters!
	 */
	switch (address->type) {
	case PLN_ADDR_TYPE_GRAPHICS:
		/* DCN1.0 does not support const color
		 * TODO: program DCHUBBUB_RET_PATH_DCC_CFGx_0/1
		 * base on address->grph.dcc_const_color
		 * x = 0, 2, 4, 6 for pipe 0, 1, 2, 3 for rgb and luma
		 * x = 1, 3, 5, 7 for pipe 0, 1, 2, 3 for chroma
		 */

		if (address->grph.addr.quad_part == 0)
			break;

		REG_UPDATE_2(DCSURF_SURFACE_CONTROL,
				PRIMARY_SURFACE_TMZ, address->tmz_surface,
				PRIMARY_META_SURFACE_TMZ, address->tmz_surface);

		if (address->grph.meta_addr.quad_part != 0) {
			REG_SET(DCSURF_PRIMARY_META_SURFACE_ADDRESS_HIGH, 0,
					PRIMARY_META_SURFACE_ADDRESS_HIGH,
					address->grph.meta_addr.high_part);

			REG_SET(DCSURF_PRIMARY_META_SURFACE_ADDRESS, 0,
					PRIMARY_META_SURFACE_ADDRESS,
					address->grph.meta_addr.low_part);
		}

		REG_SET(DCSURF_PRIMARY_SURFACE_ADDRESS_HIGH, 0,
				PRIMARY_SURFACE_ADDRESS_HIGH,
				address->grph.addr.high_part);

		REG_SET(DCSURF_PRIMARY_SURFACE_ADDRESS, 0,
				PRIMARY_SURFACE_ADDRESS,
				address->grph.addr.low_part);
		break;
	case PLN_ADDR_TYPE_VIDEO_PROGRESSIVE:
		if (address->video_progressive.luma_addr.quad_part == 0
				|| address->video_progressive.chroma_addr.quad_part == 0)
			break;

		REG_UPDATE_4(DCSURF_SURFACE_CONTROL,
				PRIMARY_SURFACE_TMZ, address->tmz_surface,
				PRIMARY_SURFACE_TMZ_C, address->tmz_surface,
				PRIMARY_META_SURFACE_TMZ, address->tmz_surface,
				PRIMARY_META_SURFACE_TMZ_C, address->tmz_surface);

		if (address->video_progressive.luma_meta_addr.quad_part != 0) {
			REG_SET(DCSURF_PRIMARY_META_SURFACE_ADDRESS_HIGH_C, 0,
					PRIMARY_META_SURFACE_ADDRESS_HIGH_C,
					address->video_progressive.chroma_meta_addr.high_part);

			REG_SET(DCSURF_PRIMARY_META_SURFACE_ADDRESS_C, 0,
					PRIMARY_META_SURFACE_ADDRESS_C,
					address->video_progressive.chroma_meta_addr.low_part);

			REG_SET(DCSURF_PRIMARY_META_SURFACE_ADDRESS_HIGH, 0,
					PRIMARY_META_SURFACE_ADDRESS_HIGH,
					address->video_progressive.luma_meta_addr.high_part);

			REG_SET(DCSURF_PRIMARY_META_SURFACE_ADDRESS, 0,
					PRIMARY_META_SURFACE_ADDRESS,
					address->video_progressive.luma_meta_addr.low_part);
		}

		REG_SET(DCSURF_PRIMARY_SURFACE_ADDRESS_HIGH_C, 0,
				PRIMARY_SURFACE_ADDRESS_HIGH_C,
				address->video_progressive.chroma_addr.high_part);

		REG_SET(DCSURF_PRIMARY_SURFACE_ADDRESS_C, 0,
				PRIMARY_SURFACE_ADDRESS_C,
				address->video_progressive.chroma_addr.low_part);

		REG_SET(DCSURF_PRIMARY_SURFACE_ADDRESS_HIGH, 0,
				PRIMARY_SURFACE_ADDRESS_HIGH,
				address->video_progressive.luma_addr.high_part);

		REG_SET(DCSURF_PRIMARY_SURFACE_ADDRESS, 0,
				PRIMARY_SURFACE_ADDRESS,
				address->video_progressive.luma_addr.low_part);
		break;
	case PLN_ADDR_TYPE_GRPH_STEREO:
		if (address->grph_stereo.left_addr.quad_part == 0)
			break;
		if (address->grph_stereo.right_addr.quad_part == 0)
			break;

		REG_UPDATE_8(DCSURF_SURFACE_CONTROL,
				PRIMARY_SURFACE_TMZ, address->tmz_surface,
				PRIMARY_SURFACE_TMZ_C, address->tmz_surface,
				PRIMARY_META_SURFACE_TMZ, address->tmz_surface,
				PRIMARY_META_SURFACE_TMZ_C, address->tmz_surface,
				SECONDARY_SURFACE_TMZ, address->tmz_surface,
				SECONDARY_SURFACE_TMZ_C, address->tmz_surface,
				SECONDARY_META_SURFACE_TMZ, address->tmz_surface,
				SECONDARY_META_SURFACE_TMZ_C, address->tmz_surface);

		if (address->grph_stereo.right_meta_addr.quad_part != 0) {

			REG_SET(DCSURF_SECONDARY_META_SURFACE_ADDRESS_HIGH, 0,
					SECONDARY_META_SURFACE_ADDRESS_HIGH,
					address->grph_stereo.right_meta_addr.high_part);

			REG_SET(DCSURF_SECONDARY_META_SURFACE_ADDRESS, 0,
					SECONDARY_META_SURFACE_ADDRESS,
					address->grph_stereo.right_meta_addr.low_part);
		}
		if (address->grph_stereo.left_meta_addr.quad_part != 0) {

			REG_SET(DCSURF_PRIMARY_META_SURFACE_ADDRESS_HIGH, 0,
					PRIMARY_META_SURFACE_ADDRESS_HIGH,
					address->grph_stereo.left_meta_addr.high_part);

			REG_SET(DCSURF_PRIMARY_META_SURFACE_ADDRESS, 0,
					PRIMARY_META_SURFACE_ADDRESS,
					address->grph_stereo.left_meta_addr.low_part);
		}

		REG_SET(DCSURF_SECONDARY_SURFACE_ADDRESS_HIGH, 0,
				SECONDARY_SURFACE_ADDRESS_HIGH,
				address->grph_stereo.right_addr.high_part);

		REG_SET(DCSURF_SECONDARY_SURFACE_ADDRESS, 0,
				SECONDARY_SURFACE_ADDRESS,
				address->grph_stereo.right_addr.low_part);

		REG_SET(DCSURF_PRIMARY_SURFACE_ADDRESS_HIGH, 0,
				PRIMARY_SURFACE_ADDRESS_HIGH,
				address->grph_stereo.left_addr.high_part);

		REG_SET(DCSURF_PRIMARY_SURFACE_ADDRESS, 0,
				PRIMARY_SURFACE_ADDRESS,
				address->grph_stereo.left_addr.low_part);
		break;
	default:
		BREAK_TO_DEBUGGER();
		break;
	}

	hubp->request_address = *address;

	return true;
}

void hubp2_enable_triplebuffer(
	struct hubp *hubp,
	bool enable)
{
	struct dcn20_hubp *hubp2 = TO_DCN20_HUBP(hubp);
	uint32_t triple_buffer_en = 0;
	bool tri_buffer_en;

	REG_GET(DCSURF_FLIP_CONTROL2, SURFACE_TRIPLE_BUFFER_ENABLE, &triple_buffer_en);
	tri_buffer_en = (triple_buffer_en == 1);
	if (tri_buffer_en != enable) {
		REG_UPDATE(DCSURF_FLIP_CONTROL2,
			SURFACE_TRIPLE_BUFFER_ENABLE, enable ? DC_TRIPLEBUFFER_ENABLE : DC_TRIPLEBUFFER_DISABLE);
	}
}

bool hubp2_is_triplebuffer_enabled(
	struct hubp *hubp)
{
	struct dcn20_hubp *hubp2 = TO_DCN20_HUBP(hubp);
	uint32_t triple_buffer_en = 0;

	REG_GET(DCSURF_FLIP_CONTROL2, SURFACE_TRIPLE_BUFFER_ENABLE, &triple_buffer_en);

	return (bool)triple_buffer_en;
}

void hubp2_set_flip_control_surface_gsl(struct hubp *hubp, bool enable)
{
	struct dcn20_hubp *hubp2 = TO_DCN20_HUBP(hubp);

	REG_UPDATE(DCSURF_FLIP_CONTROL2, SURFACE_GSL_ENABLE, enable ? 1 : 0);
}

bool hubp2_is_flip_pending(struct hubp *hubp)
{
	uint32_t flip_pending = 0;
	struct dcn20_hubp *hubp2 = TO_DCN20_HUBP(hubp);
	struct dc_plane_address earliest_inuse_address;

	if (hubp && hubp->power_gated)
		return false;

	REG_GET(DCSURF_FLIP_CONTROL,
			SURFACE_FLIP_PENDING, &flip_pending);

	REG_GET(DCSURF_SURFACE_EARLIEST_INUSE,
			SURFACE_EARLIEST_INUSE_ADDRESS, &earliest_inuse_address.grph.addr.low_part);

	REG_GET(DCSURF_SURFACE_EARLIEST_INUSE_HIGH,
			SURFACE_EARLIEST_INUSE_ADDRESS_HIGH, &earliest_inuse_address.grph.addr.high_part);

	if (flip_pending)
		return true;

	if (earliest_inuse_address.grph.addr.quad_part != hubp->request_address.grph.addr.quad_part)
		return true;

	return false;
}

void hubp2_set_blank(struct hubp *hubp, bool blank)
{
	hubp2_set_blank_regs(hubp, blank);

	if (blank) {
		hubp->mpcc_id = 0xf;
		hubp->opp_id = OPP_ID_INVALID;
	}
}

void hubp2_set_blank_regs(struct hubp *hubp, bool blank)
{
	struct dcn20_hubp *hubp2 = TO_DCN20_HUBP(hubp);
	uint32_t blank_en = blank ? 1 : 0;

	if (blank) {
		uint32_t reg_val = REG_READ(DCHUBP_CNTL);

		if (reg_val) {
			/* init sequence workaround: in case HUBP is
			 * power gated, this wait would timeout.
			 *
			 * we just wrote reg_val to non-0, if it stay 0
			 * it means HUBP is gated
			 */
			REG_WAIT(DCHUBP_CNTL,
					HUBP_NO_OUTSTANDING_REQ, 1,
					1, 100000);
		}
	}

	REG_UPDATE_2(DCHUBP_CNTL,
			HUBP_BLANK_EN, blank_en,
			HUBP_TTU_DISABLE, 0);
}

void hubp2_cursor_set_position(
		struct hubp *hubp,
		const struct dc_cursor_position *pos,
		const struct dc_cursor_mi_param *param)
{
	struct dcn20_hubp *hubp2 = TO_DCN20_HUBP(hubp);
	int src_x_offset = pos->x - pos->x_hotspot - param->viewport.x;
	int src_y_offset = pos->y - pos->y_hotspot - param->viewport.y;
	int x_hotspot = pos->x_hotspot;
	int y_hotspot = pos->y_hotspot;
	int cursor_height = (int)hubp->curs_attr.height;
	int cursor_width = (int)hubp->curs_attr.width;
	uint32_t dst_x_offset;
	uint32_t cur_en = pos->enable ? 1 : 0;

	hubp->curs_pos = *pos;

	/*
	 * Guard aganst cursor_set_position() from being called with invalid
	 * attributes
	 *
	 * TODO: Look at combining cursor_set_position() and
	 * cursor_set_attributes() into cursor_update()
	 */
	if (hubp->curs_attr.address.quad_part == 0)
		return;

	// Rotated cursor width/height and hotspots tweaks for offset calculation
	if (param->rotation == ROTATION_ANGLE_90 || param->rotation == ROTATION_ANGLE_270) {
		swap(cursor_height, cursor_width);
		if (param->rotation == ROTATION_ANGLE_90) {
			src_x_offset = pos->x - pos->y_hotspot - param->viewport.x;
			src_y_offset = pos->y - pos->x_hotspot - param->viewport.y;
		}
	} else if (param->rotation == ROTATION_ANGLE_180) {
		if (!param->mirror)
			src_x_offset = pos->x - param->viewport.x;

		src_y_offset = pos->y - param->viewport.y;
	}

	dst_x_offset = (src_x_offset >= 0) ? src_x_offset : 0;
	dst_x_offset *= param->ref_clk_khz;
	dst_x_offset /= param->pixel_clk_khz;

	ASSERT(param->h_scale_ratio.value);

	if (param->h_scale_ratio.value)
		dst_x_offset = dc_fixpt_floor(dc_fixpt_div(
				dc_fixpt_from_int(dst_x_offset),
				param->h_scale_ratio));

	if (src_x_offset >= (int)param->viewport.width)
		cur_en = 0;  /* not visible beyond right edge*/

	if (src_x_offset + cursor_width <= 0)
		cur_en = 0;  /* not visible beyond left edge*/

	if (src_y_offset >= (int)param->viewport.height)
		cur_en = 0;  /* not visible beyond bottom edge*/

	if (src_y_offset + cursor_height <= 0)
		cur_en = 0;  /* not visible beyond top edge*/

	if (cur_en && REG_READ(CURSOR_SURFACE_ADDRESS) == 0)
		hubp->funcs->set_cursor_attributes(hubp, &hubp->curs_attr);

	REG_UPDATE(CURSOR_CONTROL,
			CURSOR_ENABLE, cur_en);

	REG_SET_2(CURSOR_POSITION, 0,
			CURSOR_X_POSITION, pos->x,
			CURSOR_Y_POSITION, pos->y);

	REG_SET_2(CURSOR_HOT_SPOT, 0,
			CURSOR_HOT_SPOT_X, x_hotspot,
			CURSOR_HOT_SPOT_Y, y_hotspot);

	REG_SET(CURSOR_DST_OFFSET, 0,
			CURSOR_DST_X_OFFSET, dst_x_offset);
	/* TODO Handle surface pixel formats other than 4:4:4 */
	/* Cursor Position Register Config */
	hubp->pos.cur_ctl.bits.cur_enable = cur_en;
	hubp->pos.position.bits.x_pos = pos->x;
	hubp->pos.position.bits.y_pos = pos->y;
	hubp->pos.hot_spot.bits.x_hot = x_hotspot;
	hubp->pos.hot_spot.bits.y_hot = y_hotspot;
	hubp->pos.dst_offset.bits.dst_x_offset = dst_x_offset;
	/* Cursor Rectangle Cache
	 * Cursor bitmaps have different hotspot values
	 * There's a possibility that the above logic returns a negative value,
	 * so we clamp them to 0
	 */
	if (src_x_offset < 0)
		src_x_offset = 0;
	if (src_y_offset < 0)
		src_y_offset = 0;
	/* Save necessary cursor info x, y position. w, h is saved in attribute func. */
	hubp->cur_rect.x = src_x_offset + param->viewport.x;
	hubp->cur_rect.y = src_y_offset + param->viewport.y;
}

void hubp2_clk_cntl(struct hubp *hubp, bool enable)
{
	struct dcn20_hubp *hubp2 = TO_DCN20_HUBP(hubp);
	uint32_t clk_enable = enable ? 1 : 0;

	REG_UPDATE(HUBP_CLK_CNTL, HUBP_CLOCK_ENABLE, clk_enable);
}

void hubp2_vtg_sel(struct hubp *hubp, uint32_t otg_inst)
{
	struct dcn20_hubp *hubp2 = TO_DCN20_HUBP(hubp);

	REG_UPDATE(DCHUBP_CNTL, HUBP_VTG_SEL, otg_inst);
}

void hubp2_clear_underflow(struct hubp *hubp)
{
	struct dcn20_hubp *hubp2 = TO_DCN20_HUBP(hubp);

	REG_UPDATE(DCHUBP_CNTL, HUBP_UNDERFLOW_CLEAR, 1);
}

void hubp2_read_state_common(struct hubp *hubp)
{
	struct dcn20_hubp *hubp2 = TO_DCN20_HUBP(hubp);
	struct dcn_hubp_state *s = &hubp2->state;
	struct _vcs_dpi_display_dlg_regs_st *dlg_attr = &s->dlg_attr;
	struct _vcs_dpi_display_ttu_regs_st *ttu_attr = &s->ttu_attr;
	struct _vcs_dpi_display_rq_regs_st *rq_regs = &s->rq_regs;

	/* Requester */
	REG_GET(HUBPRET_CONTROL,
			DET_BUF_PLANE1_BASE_ADDRESS, &rq_regs->plane1_base_address);
	REG_GET_4(DCN_EXPANSION_MODE,
			DRQ_EXPANSION_MODE, &rq_regs->drq_expansion_mode,
			PRQ_EXPANSION_MODE, &rq_regs->prq_expansion_mode,
			MRQ_EXPANSION_MODE, &rq_regs->mrq_expansion_mode,
			CRQ_EXPANSION_MODE, &rq_regs->crq_expansion_mode);

	REG_GET(DCN_VM_SYSTEM_APERTURE_HIGH_ADDR,
			MC_VM_SYSTEM_APERTURE_HIGH_ADDR, &rq_regs->aperture_high_addr);

	REG_GET(DCN_VM_SYSTEM_APERTURE_LOW_ADDR,
			MC_VM_SYSTEM_APERTURE_LOW_ADDR, &rq_regs->aperture_low_addr);

	/* DLG - Per hubp */
	REG_GET_2(BLANK_OFFSET_0,
		REFCYC_H_BLANK_END, &dlg_attr->refcyc_h_blank_end,
		DLG_V_BLANK_END, &dlg_attr->dlg_vblank_end);

	REG_GET(BLANK_OFFSET_1,
		MIN_DST_Y_NEXT_START, &dlg_attr->min_dst_y_next_start);

	REG_GET(DST_DIMENSIONS,
		REFCYC_PER_HTOTAL, &dlg_attr->refcyc_per_htotal);

	REG_GET_2(DST_AFTER_SCALER,
		REFCYC_X_AFTER_SCALER, &dlg_attr->refcyc_x_after_scaler,
		DST_Y_AFTER_SCALER, &dlg_attr->dst_y_after_scaler);

	if (REG(PREFETCH_SETTINS))
		REG_GET_2(PREFETCH_SETTINS,
			DST_Y_PREFETCH, &dlg_attr->dst_y_prefetch,
			VRATIO_PREFETCH, &dlg_attr->vratio_prefetch);
	else
		REG_GET_2(PREFETCH_SETTINGS,
			DST_Y_PREFETCH, &dlg_attr->dst_y_prefetch,
			VRATIO_PREFETCH, &dlg_attr->vratio_prefetch);

	REG_GET_2(VBLANK_PARAMETERS_0,
		DST_Y_PER_VM_VBLANK, &dlg_attr->dst_y_per_vm_vblank,
		DST_Y_PER_ROW_VBLANK, &dlg_attr->dst_y_per_row_vblank);

	REG_GET(REF_FREQ_TO_PIX_FREQ,
		REF_FREQ_TO_PIX_FREQ, &dlg_attr->ref_freq_to_pix_freq);

	/* DLG - Per luma/chroma */
	REG_GET(VBLANK_PARAMETERS_1,
		REFCYC_PER_PTE_GROUP_VBLANK_L, &dlg_attr->refcyc_per_pte_group_vblank_l);

	REG_GET(VBLANK_PARAMETERS_3,
		REFCYC_PER_META_CHUNK_VBLANK_L, &dlg_attr->refcyc_per_meta_chunk_vblank_l);

	if (REG(NOM_PARAMETERS_0))
		REG_GET(NOM_PARAMETERS_0,
			DST_Y_PER_PTE_ROW_NOM_L, &dlg_attr->dst_y_per_pte_row_nom_l);

	if (REG(NOM_PARAMETERS_1))
		REG_GET(NOM_PARAMETERS_1,
			REFCYC_PER_PTE_GROUP_NOM_L, &dlg_attr->refcyc_per_pte_group_nom_l);

	REG_GET(NOM_PARAMETERS_4,
		DST_Y_PER_META_ROW_NOM_L, &dlg_attr->dst_y_per_meta_row_nom_l);

	REG_GET(NOM_PARAMETERS_5,
		REFCYC_PER_META_CHUNK_NOM_L, &dlg_attr->refcyc_per_meta_chunk_nom_l);

	REG_GET_2(PER_LINE_DELIVERY_PRE,
		REFCYC_PER_LINE_DELIVERY_PRE_L, &dlg_attr->refcyc_per_line_delivery_pre_l,
		REFCYC_PER_LINE_DELIVERY_PRE_C, &dlg_attr->refcyc_per_line_delivery_pre_c);

	REG_GET_2(PER_LINE_DELIVERY,
		REFCYC_PER_LINE_DELIVERY_L, &dlg_attr->refcyc_per_line_delivery_l,
		REFCYC_PER_LINE_DELIVERY_C, &dlg_attr->refcyc_per_line_delivery_c);

	if (REG(PREFETCH_SETTINS_C))
		REG_GET(PREFETCH_SETTINS_C,
			VRATIO_PREFETCH_C, &dlg_attr->vratio_prefetch_c);
	else
		REG_GET(PREFETCH_SETTINGS_C,
			VRATIO_PREFETCH_C, &dlg_attr->vratio_prefetch_c);

	REG_GET(VBLANK_PARAMETERS_2,
		REFCYC_PER_PTE_GROUP_VBLANK_C, &dlg_attr->refcyc_per_pte_group_vblank_c);

	REG_GET(VBLANK_PARAMETERS_4,
		REFCYC_PER_META_CHUNK_VBLANK_C, &dlg_attr->refcyc_per_meta_chunk_vblank_c);

	if (REG(NOM_PARAMETERS_2))
		REG_GET(NOM_PARAMETERS_2,
			DST_Y_PER_PTE_ROW_NOM_C, &dlg_attr->dst_y_per_pte_row_nom_c);

	if (REG(NOM_PARAMETERS_3))
		REG_GET(NOM_PARAMETERS_3,
			REFCYC_PER_PTE_GROUP_NOM_C, &dlg_attr->refcyc_per_pte_group_nom_c);

	REG_GET(NOM_PARAMETERS_6,
		DST_Y_PER_META_ROW_NOM_C, &dlg_attr->dst_y_per_meta_row_nom_c);

	REG_GET(NOM_PARAMETERS_7,
		REFCYC_PER_META_CHUNK_NOM_C, &dlg_attr->refcyc_per_meta_chunk_nom_c);

	/* TTU - per hubp */
	REG_GET_2(DCN_TTU_QOS_WM,
		QoS_LEVEL_LOW_WM, &ttu_attr->qos_level_low_wm,
		QoS_LEVEL_HIGH_WM, &ttu_attr->qos_level_high_wm);

	REG_GET_2(DCN_GLOBAL_TTU_CNTL,
		MIN_TTU_VBLANK, &ttu_attr->min_ttu_vblank,
		QoS_LEVEL_FLIP, &ttu_attr->qos_level_flip);

	/* TTU - per luma/chroma */
	/* Assumed surf0 is luma and 1 is chroma */

	REG_GET_3(DCN_SURF0_TTU_CNTL0,
		REFCYC_PER_REQ_DELIVERY, &ttu_attr->refcyc_per_req_delivery_l,
		QoS_LEVEL_FIXED, &ttu_attr->qos_level_fixed_l,
		QoS_RAMP_DISABLE, &ttu_attr->qos_ramp_disable_l);

	REG_GET(DCN_SURF0_TTU_CNTL1,
		REFCYC_PER_REQ_DELIVERY_PRE,
		&ttu_attr->refcyc_per_req_delivery_pre_l);

	REG_GET_3(DCN_SURF1_TTU_CNTL0,
		REFCYC_PER_REQ_DELIVERY, &ttu_attr->refcyc_per_req_delivery_c,
		QoS_LEVEL_FIXED, &ttu_attr->qos_level_fixed_c,
		QoS_RAMP_DISABLE, &ttu_attr->qos_ramp_disable_c);

	REG_GET(DCN_SURF1_TTU_CNTL1,
		REFCYC_PER_REQ_DELIVERY_PRE,
		&ttu_attr->refcyc_per_req_delivery_pre_c);

	/* Rest of hubp */
	REG_GET(DCSURF_SURFACE_CONFIG,
			SURFACE_PIXEL_FORMAT, &s->pixel_format);

	REG_GET(DCSURF_SURFACE_EARLIEST_INUSE_HIGH,
			SURFACE_EARLIEST_INUSE_ADDRESS_HIGH, &s->inuse_addr_hi);

	REG_GET(DCSURF_SURFACE_EARLIEST_INUSE,
			SURFACE_EARLIEST_INUSE_ADDRESS, &s->inuse_addr_lo);

	REG_GET_2(DCSURF_PRI_VIEWPORT_DIMENSION,
			PRI_VIEWPORT_WIDTH, &s->viewport_width,
			PRI_VIEWPORT_HEIGHT, &s->viewport_height);

	REG_GET_2(DCSURF_SURFACE_CONFIG,
			ROTATION_ANGLE, &s->rotation_angle,
			H_MIRROR_EN, &s->h_mirror_en);

	REG_GET(DCSURF_TILING_CONFIG,
			SW_MODE, &s->sw_mode);

	REG_GET(DCSURF_SURFACE_CONTROL,
			PRIMARY_SURFACE_DCC_EN, &s->dcc_en);

	REG_GET_3(DCHUBP_CNTL,
			HUBP_BLANK_EN, &s->blank_en,
			HUBP_TTU_DISABLE, &s->ttu_disable,
			HUBP_UNDERFLOW_STATUS, &s->underflow_status);

	REG_GET(HUBP_CLK_CNTL,
			HUBP_CLOCK_ENABLE, &s->clock_en);

	REG_GET(DCN_GLOBAL_TTU_CNTL,
			MIN_TTU_VBLANK, &s->min_ttu_vblank);

	REG_GET_2(DCN_TTU_QOS_WM,
			QoS_LEVEL_LOW_WM, &s->qos_level_low_wm,
			QoS_LEVEL_HIGH_WM, &s->qos_level_high_wm);

	REG_GET(DCSURF_PRIMARY_SURFACE_ADDRESS,
			PRIMARY_SURFACE_ADDRESS, &s->primary_surface_addr_lo);

	REG_GET(DCSURF_PRIMARY_SURFACE_ADDRESS_HIGH,
			PRIMARY_SURFACE_ADDRESS, &s->primary_surface_addr_hi);

	REG_GET(DCSURF_PRIMARY_META_SURFACE_ADDRESS,
			PRIMARY_META_SURFACE_ADDRESS, &s->primary_meta_addr_lo);

	REG_GET(DCSURF_PRIMARY_META_SURFACE_ADDRESS_HIGH,
			PRIMARY_META_SURFACE_ADDRESS, &s->primary_meta_addr_hi);
}

void hubp2_read_state(struct hubp *hubp)
{
	struct dcn20_hubp *hubp2 = TO_DCN20_HUBP(hubp);
	struct dcn_hubp_state *s = &hubp2->state;
	struct _vcs_dpi_display_rq_regs_st *rq_regs = &s->rq_regs;

	hubp2_read_state_common(hubp);

	REG_GET_8(DCHUBP_REQ_SIZE_CONFIG,
		CHUNK_SIZE, &rq_regs->rq_regs_l.chunk_size,
		MIN_CHUNK_SIZE, &rq_regs->rq_regs_l.min_chunk_size,
		META_CHUNK_SIZE, &rq_regs->rq_regs_l.meta_chunk_size,
		MIN_META_CHUNK_SIZE, &rq_regs->rq_regs_l.min_meta_chunk_size,
		DPTE_GROUP_SIZE, &rq_regs->rq_regs_l.dpte_group_size,
		MPTE_GROUP_SIZE, &rq_regs->rq_regs_l.mpte_group_size,
		SWATH_HEIGHT, &rq_regs->rq_regs_l.swath_height,
		PTE_ROW_HEIGHT_LINEAR, &rq_regs->rq_regs_l.pte_row_height_linear);

	REG_GET_8(DCHUBP_REQ_SIZE_CONFIG_C,
		CHUNK_SIZE_C, &rq_regs->rq_regs_c.chunk_size,
		MIN_CHUNK_SIZE_C, &rq_regs->rq_regs_c.min_chunk_size,
		META_CHUNK_SIZE_C, &rq_regs->rq_regs_c.meta_chunk_size,
		MIN_META_CHUNK_SIZE_C, &rq_regs->rq_regs_c.min_meta_chunk_size,
		DPTE_GROUP_SIZE_C, &rq_regs->rq_regs_c.dpte_group_size,
		MPTE_GROUP_SIZE_C, &rq_regs->rq_regs_c.mpte_group_size,
		SWATH_HEIGHT_C, &rq_regs->rq_regs_c.swath_height,
		PTE_ROW_HEIGHT_LINEAR_C, &rq_regs->rq_regs_c.pte_row_height_linear);

}

static void hubp2_validate_dml_output(struct hubp *hubp,
		struct dc_context *ctx,
		struct _vcs_dpi_display_rq_regs_st *dml_rq_regs,
		struct _vcs_dpi_display_dlg_regs_st *dml_dlg_attr,
		struct _vcs_dpi_display_ttu_regs_st *dml_ttu_attr)
{
	struct dcn20_hubp *hubp2 = TO_DCN20_HUBP(hubp);
	struct _vcs_dpi_display_rq_regs_st rq_regs = {0};
	struct _vcs_dpi_display_dlg_regs_st dlg_attr = {0};
	struct _vcs_dpi_display_ttu_regs_st ttu_attr = {0};
	DC_LOGGER_INIT(ctx->logger);
	DC_LOG_DEBUG("DML Validation | Running Validation");

	/* Requestor Regs */
	REG_GET(HUBPRET_CONTROL,
		DET_BUF_PLANE1_BASE_ADDRESS, &rq_regs.plane1_base_address);
	REG_GET_4(DCN_EXPANSION_MODE,
		DRQ_EXPANSION_MODE, &rq_regs.drq_expansion_mode,
		PRQ_EXPANSION_MODE, &rq_regs.prq_expansion_mode,
		MRQ_EXPANSION_MODE, &rq_regs.mrq_expansion_mode,
		CRQ_EXPANSION_MODE, &rq_regs.crq_expansion_mode);
	REG_GET_8(DCHUBP_REQ_SIZE_CONFIG,
		CHUNK_SIZE, &rq_regs.rq_regs_l.chunk_size,
		MIN_CHUNK_SIZE, &rq_regs.rq_regs_l.min_chunk_size,
		META_CHUNK_SIZE, &rq_regs.rq_regs_l.meta_chunk_size,
		MIN_META_CHUNK_SIZE, &rq_regs.rq_regs_l.min_meta_chunk_size,
		DPTE_GROUP_SIZE, &rq_regs.rq_regs_l.dpte_group_size,
		MPTE_GROUP_SIZE, &rq_regs.rq_regs_l.mpte_group_size,
		SWATH_HEIGHT, &rq_regs.rq_regs_l.swath_height,
		PTE_ROW_HEIGHT_LINEAR, &rq_regs.rq_regs_l.pte_row_height_linear);
	REG_GET_8(DCHUBP_REQ_SIZE_CONFIG_C,
		CHUNK_SIZE_C, &rq_regs.rq_regs_c.chunk_size,
		MIN_CHUNK_SIZE_C, &rq_regs.rq_regs_c.min_chunk_size,
		META_CHUNK_SIZE_C, &rq_regs.rq_regs_c.meta_chunk_size,
		MIN_META_CHUNK_SIZE_C, &rq_regs.rq_regs_c.min_meta_chunk_size,
		DPTE_GROUP_SIZE_C, &rq_regs.rq_regs_c.dpte_group_size,
		MPTE_GROUP_SIZE_C, &rq_regs.rq_regs_c.mpte_group_size,
		SWATH_HEIGHT_C, &rq_regs.rq_regs_c.swath_height,
		PTE_ROW_HEIGHT_LINEAR_C, &rq_regs.rq_regs_c.pte_row_height_linear);

	if (rq_regs.plane1_base_address != dml_rq_regs->plane1_base_address)
		DC_LOG_DEBUG("DML Validation | HUBPRET_CONTROL:DET_BUF_PLANE1_BASE_ADDRESS - Expected: %u  Actual: %u\n",
				dml_rq_regs->plane1_base_address, rq_regs.plane1_base_address);
	if (rq_regs.drq_expansion_mode != dml_rq_regs->drq_expansion_mode)
		DC_LOG_DEBUG("DML Validation | DCN_EXPANSION_MODE:DRQ_EXPANSION_MODE - Expected: %u  Actual: %u\n",
				dml_rq_regs->drq_expansion_mode, rq_regs.drq_expansion_mode);
	if (rq_regs.prq_expansion_mode != dml_rq_regs->prq_expansion_mode)
		DC_LOG_DEBUG("DML Validation | DCN_EXPANSION_MODE:MRQ_EXPANSION_MODE - Expected: %u  Actual: %u\n",
				dml_rq_regs->prq_expansion_mode, rq_regs.prq_expansion_mode);
	if (rq_regs.mrq_expansion_mode != dml_rq_regs->mrq_expansion_mode)
		DC_LOG_DEBUG("DML Validation | DCN_EXPANSION_MODE:DET_BUF_PLANE1_BASE_ADDRESS - Expected: %u  Actual: %u\n",
				dml_rq_regs->mrq_expansion_mode, rq_regs.mrq_expansion_mode);
	if (rq_regs.crq_expansion_mode != dml_rq_regs->crq_expansion_mode)
		DC_LOG_DEBUG("DML Validation | DCN_EXPANSION_MODE:CRQ_EXPANSION_MODE - Expected: %u  Actual: %u\n",
				dml_rq_regs->crq_expansion_mode, rq_regs.crq_expansion_mode);

	if (rq_regs.rq_regs_l.chunk_size != dml_rq_regs->rq_regs_l.chunk_size)
		DC_LOG_DEBUG("DML Validation | DCHUBP_REQ_SIZE_CONFIG_C:CHUNK_SIZE - Expected: %u  Actual: %u\n",
				dml_rq_regs->rq_regs_l.chunk_size, rq_regs.rq_regs_l.chunk_size);
	if (rq_regs.rq_regs_l.min_chunk_size != dml_rq_regs->rq_regs_l.min_chunk_size)
		DC_LOG_DEBUG("DML Validation | DCHUBP_REQ_SIZE_CONFIG_C:MIN_CHUNK_SIZE - Expected: %u  Actual: %u\n",
				dml_rq_regs->rq_regs_l.min_chunk_size, rq_regs.rq_regs_l.min_chunk_size);
	if (rq_regs.rq_regs_l.meta_chunk_size != dml_rq_regs->rq_regs_l.meta_chunk_size)
		DC_LOG_DEBUG("DML Validation | DCHUBP_REQ_SIZE_CONFIG_C:META_CHUNK_SIZE - Expected: %u  Actual: %u\n",
				dml_rq_regs->rq_regs_l.meta_chunk_size, rq_regs.rq_regs_l.meta_chunk_size);
	if (rq_regs.rq_regs_l.min_meta_chunk_size != dml_rq_regs->rq_regs_l.min_meta_chunk_size)
		DC_LOG_DEBUG("DML Validation | DCHUBP_REQ_SIZE_CONFIG_C:MIN_META_CHUNK_SIZE - Expected: %u  Actual: %u\n",
				dml_rq_regs->rq_regs_l.min_meta_chunk_size, rq_regs.rq_regs_l.min_meta_chunk_size);
	if (rq_regs.rq_regs_l.dpte_group_size != dml_rq_regs->rq_regs_l.dpte_group_size)
		DC_LOG_DEBUG("DML Validation | DCHUBP_REQ_SIZE_CONFIG_C:DPTE_GROUP_SIZE - Expected: %u  Actual: %u\n",
				dml_rq_regs->rq_regs_l.dpte_group_size, rq_regs.rq_regs_l.dpte_group_size);
	if (rq_regs.rq_regs_l.mpte_group_size != dml_rq_regs->rq_regs_l.mpte_group_size)
		DC_LOG_DEBUG("DML Validation | DCHUBP_REQ_SIZE_CONFIG_C:MPTE_GROUP_SIZE - Expected: %u  Actual: %u\n",
				dml_rq_regs->rq_regs_l.mpte_group_size, rq_regs.rq_regs_l.mpte_group_size);
	if (rq_regs.rq_regs_l.swath_height != dml_rq_regs->rq_regs_l.swath_height)
		DC_LOG_DEBUG("DML Validation | DCHUBP_REQ_SIZE_CONFIG_C:SWATH_HEIGHT - Expected: %u  Actual: %u\n",
				dml_rq_regs->rq_regs_l.swath_height, rq_regs.rq_regs_l.swath_height);
	if (rq_regs.rq_regs_l.pte_row_height_linear != dml_rq_regs->rq_regs_l.pte_row_height_linear)
		DC_LOG_DEBUG("DML Validation | DCHUBP_REQ_SIZE_CONFIG_C:PTE_ROW_HEIGHT_LINEAR - Expected: %u  Actual: %u\n",
				dml_rq_regs->rq_regs_l.pte_row_height_linear, rq_regs.rq_regs_l.pte_row_height_linear);

	if (rq_regs.rq_regs_c.chunk_size != dml_rq_regs->rq_regs_c.chunk_size)
		DC_LOG_DEBUG("DML Validation | DCHUBP_REQ_SIZE_CONFIG:CHUNK_SIZE_C - Expected: %u  Actual: %u\n",
				dml_rq_regs->rq_regs_c.chunk_size, rq_regs.rq_regs_c.chunk_size);
	if (rq_regs.rq_regs_c.min_chunk_size != dml_rq_regs->rq_regs_c.min_chunk_size)
		DC_LOG_DEBUG("DML Validation | DCHUBP_REQ_SIZE_CONFIG:MIN_CHUNK_SIZE_C - Expected: %u  Actual: %u\n",
				dml_rq_regs->rq_regs_c.min_chunk_size, rq_regs.rq_regs_c.min_chunk_size);
	if (rq_regs.rq_regs_c.meta_chunk_size != dml_rq_regs->rq_regs_c.meta_chunk_size)
		DC_LOG_DEBUG("DML Validation | DCHUBP_REQ_SIZE_CONFIG:META_CHUNK_SIZE_C - Expected: %u  Actual: %u\n",
				dml_rq_regs->rq_regs_c.meta_chunk_size, rq_regs.rq_regs_c.meta_chunk_size);
	if (rq_regs.rq_regs_c.min_meta_chunk_size != dml_rq_regs->rq_regs_c.min_meta_chunk_size)
		DC_LOG_DEBUG("DML Validation | DCHUBP_REQ_SIZE_CONFIG:MIN_META_CHUNK_SIZE_C - Expected: %u  Actual: %u\n",
				dml_rq_regs->rq_regs_c.min_meta_chunk_size, rq_regs.rq_regs_c.min_meta_chunk_size);
	if (rq_regs.rq_regs_c.dpte_group_size != dml_rq_regs->rq_regs_c.dpte_group_size)
		DC_LOG_DEBUG("DML Validation | DCHUBP_REQ_SIZE_CONFIG:DPTE_GROUP_SIZE_C - Expected: %u  Actual: %u\n",
				dml_rq_regs->rq_regs_c.dpte_group_size, rq_regs.rq_regs_c.dpte_group_size);
	if (rq_regs.rq_regs_c.mpte_group_size != dml_rq_regs->rq_regs_c.mpte_group_size)
		DC_LOG_DEBUG("DML Validation | DCHUBP_REQ_SIZE_CONFIG:MPTE_GROUP_SIZE_C - Expected: %u  Actual: %u\n",
				dml_rq_regs->rq_regs_c.mpte_group_size, rq_regs.rq_regs_c.mpte_group_size);
	if (rq_regs.rq_regs_c.swath_height != dml_rq_regs->rq_regs_c.swath_height)
		DC_LOG_DEBUG("DML Validation | DCHUBP_REQ_SIZE_CONFIG:SWATH_HEIGHT_C - Expected: %u  Actual: %u\n",
				dml_rq_regs->rq_regs_c.swath_height, rq_regs.rq_regs_c.swath_height);
	if (rq_regs.rq_regs_c.pte_row_height_linear != dml_rq_regs->rq_regs_c.pte_row_height_linear)
		DC_LOG_DEBUG("DML Validation | DCHUBP_REQ_SIZE_CONFIG:PTE_ROW_HEIGHT_LINEAR_C - Expected: %u  Actual: %u\n",
				dml_rq_regs->rq_regs_c.pte_row_height_linear, rq_regs.rq_regs_c.pte_row_height_linear);

	/* DLG - Per hubp */
	REG_GET_2(BLANK_OFFSET_0,
		REFCYC_H_BLANK_END, &dlg_attr.refcyc_h_blank_end,
		DLG_V_BLANK_END, &dlg_attr.dlg_vblank_end);
	REG_GET(BLANK_OFFSET_1,
		MIN_DST_Y_NEXT_START, &dlg_attr.min_dst_y_next_start);
	REG_GET(DST_DIMENSIONS,
		REFCYC_PER_HTOTAL, &dlg_attr.refcyc_per_htotal);
	REG_GET_2(DST_AFTER_SCALER,
		REFCYC_X_AFTER_SCALER, &dlg_attr.refcyc_x_after_scaler,
		DST_Y_AFTER_SCALER, &dlg_attr.dst_y_after_scaler);
	REG_GET(REF_FREQ_TO_PIX_FREQ,
		REF_FREQ_TO_PIX_FREQ, &dlg_attr.ref_freq_to_pix_freq);

	if (dlg_attr.refcyc_h_blank_end != dml_dlg_attr->refcyc_h_blank_end)
		DC_LOG_DEBUG("DML Validation | BLANK_OFFSET_0:REFCYC_H_BLANK_END - Expected: %u  Actual: %u\n",
				dml_dlg_attr->refcyc_h_blank_end, dlg_attr.refcyc_h_blank_end);
	if (dlg_attr.dlg_vblank_end != dml_dlg_attr->dlg_vblank_end)
		DC_LOG_DEBUG("DML Validation | BLANK_OFFSET_0:DLG_V_BLANK_END - Expected: %u  Actual: %u\n",
				dml_dlg_attr->dlg_vblank_end, dlg_attr.dlg_vblank_end);
	if (dlg_attr.min_dst_y_next_start != dml_dlg_attr->min_dst_y_next_start)
		DC_LOG_DEBUG("DML Validation | BLANK_OFFSET_1:MIN_DST_Y_NEXT_START - Expected: %u  Actual: %u\n",
				dml_dlg_attr->min_dst_y_next_start, dlg_attr.min_dst_y_next_start);
	if (dlg_attr.refcyc_per_htotal != dml_dlg_attr->refcyc_per_htotal)
		DC_LOG_DEBUG("DML Validation | DST_DIMENSIONS:REFCYC_PER_HTOTAL - Expected: %u  Actual: %u\n",
				dml_dlg_attr->refcyc_per_htotal, dlg_attr.refcyc_per_htotal);
	if (dlg_attr.refcyc_x_after_scaler != dml_dlg_attr->refcyc_x_after_scaler)
		DC_LOG_DEBUG("DML Validation | DST_AFTER_SCALER:REFCYC_X_AFTER_SCALER - Expected: %u  Actual: %u\n",
				dml_dlg_attr->refcyc_x_after_scaler, dlg_attr.refcyc_x_after_scaler);
	if (dlg_attr.dst_y_after_scaler != dml_dlg_attr->dst_y_after_scaler)
		DC_LOG_DEBUG("DML Validation | DST_AFTER_SCALER:DST_Y_AFTER_SCALER - Expected: %u  Actual: %u\n",
				dml_dlg_attr->dst_y_after_scaler, dlg_attr.dst_y_after_scaler);
	if (dlg_attr.ref_freq_to_pix_freq != dml_dlg_attr->ref_freq_to_pix_freq)
		DC_LOG_DEBUG("DML Validation | REF_FREQ_TO_PIX_FREQ:REF_FREQ_TO_PIX_FREQ - Expected: %u  Actual: %u\n",
				dml_dlg_attr->ref_freq_to_pix_freq, dlg_attr.ref_freq_to_pix_freq);

	/* DLG - Per luma/chroma */
	REG_GET(VBLANK_PARAMETERS_1,
		REFCYC_PER_PTE_GROUP_VBLANK_L, &dlg_attr.refcyc_per_pte_group_vblank_l);
	if (REG(NOM_PARAMETERS_0))
		REG_GET(NOM_PARAMETERS_0,
			DST_Y_PER_PTE_ROW_NOM_L, &dlg_attr.dst_y_per_pte_row_nom_l);
	if (REG(NOM_PARAMETERS_1))
		REG_GET(NOM_PARAMETERS_1,
			REFCYC_PER_PTE_GROUP_NOM_L, &dlg_attr.refcyc_per_pte_group_nom_l);
	REG_GET(NOM_PARAMETERS_4,
		DST_Y_PER_META_ROW_NOM_L, &dlg_attr.dst_y_per_meta_row_nom_l);
	REG_GET(NOM_PARAMETERS_5,
		REFCYC_PER_META_CHUNK_NOM_L, &dlg_attr.refcyc_per_meta_chunk_nom_l);
	REG_GET_2(PER_LINE_DELIVERY,
		REFCYC_PER_LINE_DELIVERY_L, &dlg_attr.refcyc_per_line_delivery_l,
		REFCYC_PER_LINE_DELIVERY_C, &dlg_attr.refcyc_per_line_delivery_c);
	REG_GET_2(PER_LINE_DELIVERY_PRE,
		REFCYC_PER_LINE_DELIVERY_PRE_L, &dlg_attr.refcyc_per_line_delivery_pre_l,
		REFCYC_PER_LINE_DELIVERY_PRE_C, &dlg_attr.refcyc_per_line_delivery_pre_c);
	REG_GET(VBLANK_PARAMETERS_2,
		REFCYC_PER_PTE_GROUP_VBLANK_C, &dlg_attr.refcyc_per_pte_group_vblank_c);
	if (REG(NOM_PARAMETERS_2))
		REG_GET(NOM_PARAMETERS_2,
			DST_Y_PER_PTE_ROW_NOM_C, &dlg_attr.dst_y_per_pte_row_nom_c);
	if (REG(NOM_PARAMETERS_3))
		REG_GET(NOM_PARAMETERS_3,
			REFCYC_PER_PTE_GROUP_NOM_C, &dlg_attr.refcyc_per_pte_group_nom_c);
	REG_GET(NOM_PARAMETERS_6,
		DST_Y_PER_META_ROW_NOM_C, &dlg_attr.dst_y_per_meta_row_nom_c);
	REG_GET(NOM_PARAMETERS_7,
		REFCYC_PER_META_CHUNK_NOM_C, &dlg_attr.refcyc_per_meta_chunk_nom_c);
	REG_GET(VBLANK_PARAMETERS_3,
			REFCYC_PER_META_CHUNK_VBLANK_L, &dlg_attr.refcyc_per_meta_chunk_vblank_l);
	REG_GET(VBLANK_PARAMETERS_4,
			REFCYC_PER_META_CHUNK_VBLANK_C, &dlg_attr.refcyc_per_meta_chunk_vblank_c);

	if (dlg_attr.refcyc_per_pte_group_vblank_l != dml_dlg_attr->refcyc_per_pte_group_vblank_l)
		DC_LOG_DEBUG("DML Validation | VBLANK_PARAMETERS_1:REFCYC_PER_PTE_GROUP_VBLANK_L - Expected: %u  Actual: %u\n",
				dml_dlg_attr->refcyc_per_pte_group_vblank_l, dlg_attr.refcyc_per_pte_group_vblank_l);
	if (dlg_attr.dst_y_per_pte_row_nom_l != dml_dlg_attr->dst_y_per_pte_row_nom_l)
		DC_LOG_DEBUG("DML Validation | NOM_PARAMETERS_0:DST_Y_PER_PTE_ROW_NOM_L - Expected: %u  Actual: %u\n",
				dml_dlg_attr->dst_y_per_pte_row_nom_l, dlg_attr.dst_y_per_pte_row_nom_l);
	if (dlg_attr.refcyc_per_pte_group_nom_l != dml_dlg_attr->refcyc_per_pte_group_nom_l)
		DC_LOG_DEBUG("DML Validation | NOM_PARAMETERS_1:REFCYC_PER_PTE_GROUP_NOM_L - Expected: %u  Actual: %u\n",
				dml_dlg_attr->refcyc_per_pte_group_nom_l, dlg_attr.refcyc_per_pte_group_nom_l);
	if (dlg_attr.dst_y_per_meta_row_nom_l != dml_dlg_attr->dst_y_per_meta_row_nom_l)
		DC_LOG_DEBUG("DML Validation | NOM_PARAMETERS_4:DST_Y_PER_META_ROW_NOM_L - Expected: %u  Actual: %u\n",
				dml_dlg_attr->dst_y_per_meta_row_nom_l, dlg_attr.dst_y_per_meta_row_nom_l);
	if (dlg_attr.refcyc_per_meta_chunk_nom_l != dml_dlg_attr->refcyc_per_meta_chunk_nom_l)
		DC_LOG_DEBUG("DML Validation | NOM_PARAMETERS_5:REFCYC_PER_META_CHUNK_NOM_L - Expected: %u  Actual: %u\n",
				dml_dlg_attr->refcyc_per_meta_chunk_nom_l, dlg_attr.refcyc_per_meta_chunk_nom_l);
	if (dlg_attr.refcyc_per_line_delivery_l != dml_dlg_attr->refcyc_per_line_delivery_l)
		DC_LOG_DEBUG("DML Validation | PER_LINE_DELIVERY:REFCYC_PER_LINE_DELIVERY_L - Expected: %u  Actual: %u\n",
				dml_dlg_attr->refcyc_per_line_delivery_l, dlg_attr.refcyc_per_line_delivery_l);
	if (dlg_attr.refcyc_per_line_delivery_c != dml_dlg_attr->refcyc_per_line_delivery_c)
		DC_LOG_DEBUG("DML Validation | PER_LINE_DELIVERY:REFCYC_PER_LINE_DELIVERY_C - Expected: %u  Actual: %u\n",
				dml_dlg_attr->refcyc_per_line_delivery_c, dlg_attr.refcyc_per_line_delivery_c);
	if (dlg_attr.refcyc_per_pte_group_vblank_c != dml_dlg_attr->refcyc_per_pte_group_vblank_c)
		DC_LOG_DEBUG("DML Validation | VBLANK_PARAMETERS_2:REFCYC_PER_PTE_GROUP_VBLANK_C - Expected: %u  Actual: %u\n",
				dml_dlg_attr->refcyc_per_pte_group_vblank_c, dlg_attr.refcyc_per_pte_group_vblank_c);
	if (dlg_attr.dst_y_per_pte_row_nom_c != dml_dlg_attr->dst_y_per_pte_row_nom_c)
		DC_LOG_DEBUG("DML Validation | NOM_PARAMETERS_2:DST_Y_PER_PTE_ROW_NOM_C - Expected: %u  Actual: %u\n",
				dml_dlg_attr->dst_y_per_pte_row_nom_c, dlg_attr.dst_y_per_pte_row_nom_c);
	if (dlg_attr.refcyc_per_pte_group_nom_c != dml_dlg_attr->refcyc_per_pte_group_nom_c)
		DC_LOG_DEBUG("DML Validation | NOM_PARAMETERS_3:REFCYC_PER_PTE_GROUP_NOM_C - Expected: %u  Actual: %u\n",
				dml_dlg_attr->refcyc_per_pte_group_nom_c, dlg_attr.refcyc_per_pte_group_nom_c);
	if (dlg_attr.dst_y_per_meta_row_nom_c != dml_dlg_attr->dst_y_per_meta_row_nom_c)
		DC_LOG_DEBUG("DML Validation | NOM_PARAMETERS_6:DST_Y_PER_META_ROW_NOM_C - Expected: %u  Actual: %u\n",
				dml_dlg_attr->dst_y_per_meta_row_nom_c, dlg_attr.dst_y_per_meta_row_nom_c);
	if (dlg_attr.refcyc_per_meta_chunk_nom_c != dml_dlg_attr->refcyc_per_meta_chunk_nom_c)
		DC_LOG_DEBUG("DML Validation | NOM_PARAMETERS_7:REFCYC_PER_META_CHUNK_NOM_C - Expected: %u  Actual: %u\n",
				dml_dlg_attr->refcyc_per_meta_chunk_nom_c, dlg_attr.refcyc_per_meta_chunk_nom_c);
	if (dlg_attr.refcyc_per_line_delivery_pre_l != dml_dlg_attr->refcyc_per_line_delivery_pre_l)
		DC_LOG_DEBUG("DML Validation | PER_LINE_DELIVERY_PRE:REFCYC_PER_LINE_DELIVERY_PRE_L - Expected: %u  Actual: %u\n",
				dml_dlg_attr->refcyc_per_line_delivery_pre_l, dlg_attr.refcyc_per_line_delivery_pre_l);
	if (dlg_attr.refcyc_per_line_delivery_pre_c != dml_dlg_attr->refcyc_per_line_delivery_pre_c)
		DC_LOG_DEBUG("DML Validation | PER_LINE_DELIVERY_PRE:REFCYC_PER_LINE_DELIVERY_PRE_C - Expected: %u  Actual: %u\n",
				dml_dlg_attr->refcyc_per_line_delivery_pre_c, dlg_attr.refcyc_per_line_delivery_pre_c);
	if (dlg_attr.refcyc_per_meta_chunk_vblank_l != dml_dlg_attr->refcyc_per_meta_chunk_vblank_l)
		DC_LOG_DEBUG("DML Validation | VBLANK_PARAMETERS_3:REFCYC_PER_META_CHUNK_VBLANK_L - Expected: %u  Actual: %u\n",
				dml_dlg_attr->refcyc_per_meta_chunk_vblank_l, dlg_attr.refcyc_per_meta_chunk_vblank_l);
	if (dlg_attr.refcyc_per_meta_chunk_vblank_c != dml_dlg_attr->refcyc_per_meta_chunk_vblank_c)
		DC_LOG_DEBUG("DML Validation | VBLANK_PARAMETERS_4:REFCYC_PER_META_CHUNK_VBLANK_C - Expected: %u  Actual: %u\n",
				dml_dlg_attr->refcyc_per_meta_chunk_vblank_c, dlg_attr.refcyc_per_meta_chunk_vblank_c);

	/* TTU - per hubp */
	REG_GET_2(DCN_TTU_QOS_WM,
		QoS_LEVEL_LOW_WM, &ttu_attr.qos_level_low_wm,
		QoS_LEVEL_HIGH_WM, &ttu_attr.qos_level_high_wm);

	if (ttu_attr.qos_level_low_wm != dml_ttu_attr->qos_level_low_wm)
		DC_LOG_DEBUG("DML Validation | DCN_TTU_QOS_WM:QoS_LEVEL_LOW_WM - Expected: %u  Actual: %u\n",
				dml_ttu_attr->qos_level_low_wm, ttu_attr.qos_level_low_wm);
	if (ttu_attr.qos_level_high_wm != dml_ttu_attr->qos_level_high_wm)
		DC_LOG_DEBUG("DML Validation | DCN_TTU_QOS_WM:QoS_LEVEL_HIGH_WM - Expected: %u  Actual: %u\n",
				dml_ttu_attr->qos_level_high_wm, ttu_attr.qos_level_high_wm);

	/* TTU - per luma/chroma */
	/* Assumed surf0 is luma and 1 is chroma */
	REG_GET_3(DCN_SURF0_TTU_CNTL0,
		REFCYC_PER_REQ_DELIVERY, &ttu_attr.refcyc_per_req_delivery_l,
		QoS_LEVEL_FIXED, &ttu_attr.qos_level_fixed_l,
		QoS_RAMP_DISABLE, &ttu_attr.qos_ramp_disable_l);
	REG_GET_3(DCN_SURF1_TTU_CNTL0,
		REFCYC_PER_REQ_DELIVERY, &ttu_attr.refcyc_per_req_delivery_c,
		QoS_LEVEL_FIXED, &ttu_attr.qos_level_fixed_c,
		QoS_RAMP_DISABLE, &ttu_attr.qos_ramp_disable_c);
	REG_GET_3(DCN_CUR0_TTU_CNTL0,
		REFCYC_PER_REQ_DELIVERY, &ttu_attr.refcyc_per_req_delivery_cur0,
		QoS_LEVEL_FIXED, &ttu_attr.qos_level_fixed_cur0,
		QoS_RAMP_DISABLE, &ttu_attr.qos_ramp_disable_cur0);
	REG_GET(FLIP_PARAMETERS_1,
		REFCYC_PER_PTE_GROUP_FLIP_L, &dlg_attr.refcyc_per_pte_group_flip_l);
	REG_GET(DCN_CUR0_TTU_CNTL1,
			REFCYC_PER_REQ_DELIVERY_PRE, &ttu_attr.refcyc_per_req_delivery_pre_cur0);
	REG_GET(DCN_CUR1_TTU_CNTL1,
			REFCYC_PER_REQ_DELIVERY_PRE, &ttu_attr.refcyc_per_req_delivery_pre_cur1);
	REG_GET(DCN_SURF0_TTU_CNTL1,
			REFCYC_PER_REQ_DELIVERY_PRE, &ttu_attr.refcyc_per_req_delivery_pre_l);
	REG_GET(DCN_SURF1_TTU_CNTL1,
			REFCYC_PER_REQ_DELIVERY_PRE, &ttu_attr.refcyc_per_req_delivery_pre_c);

	if (ttu_attr.refcyc_per_req_delivery_l != dml_ttu_attr->refcyc_per_req_delivery_l)
		DC_LOG_DEBUG("DML Validation | DCN_SURF0_TTU_CNTL0:REFCYC_PER_REQ_DELIVERY - Expected: %u  Actual: %u\n",
				dml_ttu_attr->refcyc_per_req_delivery_l, ttu_attr.refcyc_per_req_delivery_l);
	if (ttu_attr.qos_level_fixed_l != dml_ttu_attr->qos_level_fixed_l)
		DC_LOG_DEBUG("DML Validation | DCN_SURF0_TTU_CNTL0:QoS_LEVEL_FIXED - Expected: %u  Actual: %u\n",
				dml_ttu_attr->qos_level_fixed_l, ttu_attr.qos_level_fixed_l);
	if (ttu_attr.qos_ramp_disable_l != dml_ttu_attr->qos_ramp_disable_l)
		DC_LOG_DEBUG("DML Validation | DCN_SURF0_TTU_CNTL0:QoS_RAMP_DISABLE - Expected: %u  Actual: %u\n",
				dml_ttu_attr->qos_ramp_disable_l, ttu_attr.qos_ramp_disable_l);
	if (ttu_attr.refcyc_per_req_delivery_c != dml_ttu_attr->refcyc_per_req_delivery_c)
		DC_LOG_DEBUG("DML Validation | DCN_SURF1_TTU_CNTL0:REFCYC_PER_REQ_DELIVERY - Expected: %u  Actual: %u\n",
				dml_ttu_attr->refcyc_per_req_delivery_c, ttu_attr.refcyc_per_req_delivery_c);
	if (ttu_attr.qos_level_fixed_c != dml_ttu_attr->qos_level_fixed_c)
		DC_LOG_DEBUG("DML Validation | DCN_SURF1_TTU_CNTL0:QoS_LEVEL_FIXED - Expected: %u  Actual: %u\n",
				dml_ttu_attr->qos_level_fixed_c, ttu_attr.qos_level_fixed_c);
	if (ttu_attr.qos_ramp_disable_c != dml_ttu_attr->qos_ramp_disable_c)
		DC_LOG_DEBUG("DML Validation | DCN_SURF1_TTU_CNTL0:QoS_RAMP_DISABLE - Expected: %u  Actual: %u\n",
				dml_ttu_attr->qos_ramp_disable_c, ttu_attr.qos_ramp_disable_c);
	if (ttu_attr.refcyc_per_req_delivery_cur0 != dml_ttu_attr->refcyc_per_req_delivery_cur0)
		DC_LOG_DEBUG("DML Validation | DCN_CUR0_TTU_CNTL0:REFCYC_PER_REQ_DELIVERY - Expected: %u  Actual: %u\n",
				dml_ttu_attr->refcyc_per_req_delivery_cur0, ttu_attr.refcyc_per_req_delivery_cur0);
	if (ttu_attr.qos_level_fixed_cur0 != dml_ttu_attr->qos_level_fixed_cur0)
		DC_LOG_DEBUG("DML Validation | DCN_CUR0_TTU_CNTL0:QoS_LEVEL_FIXED - Expected: %u  Actual: %u\n",
				dml_ttu_attr->qos_level_fixed_cur0, ttu_attr.qos_level_fixed_cur0);
	if (ttu_attr.qos_ramp_disable_cur0 != dml_ttu_attr->qos_ramp_disable_cur0)
		DC_LOG_DEBUG("DML Validation | DCN_CUR0_TTU_CNTL0:QoS_RAMP_DISABLE - Expected: %u  Actual: %u\n",
				dml_ttu_attr->qos_ramp_disable_cur0, ttu_attr.qos_ramp_disable_cur0);
	if (dlg_attr.refcyc_per_pte_group_flip_l != dml_dlg_attr->refcyc_per_pte_group_flip_l)
		DC_LOG_DEBUG("DML Validation | FLIP_PARAMETERS_1:REFCYC_PER_PTE_GROUP_FLIP_L - Expected: %u  Actual: %u\n",
				dml_dlg_attr->refcyc_per_pte_group_flip_l, dlg_attr.refcyc_per_pte_group_flip_l);
	if (ttu_attr.refcyc_per_req_delivery_pre_cur0 != dml_ttu_attr->refcyc_per_req_delivery_pre_cur0)
		DC_LOG_DEBUG("DML Validation | DCN_CUR0_TTU_CNTL1:REFCYC_PER_REQ_DELIVERY_PRE - Expected: %u  Actual: %u\n",
				dml_ttu_attr->refcyc_per_req_delivery_pre_cur0, ttu_attr.refcyc_per_req_delivery_pre_cur0);
	if (ttu_attr.refcyc_per_req_delivery_pre_cur1 != dml_ttu_attr->refcyc_per_req_delivery_pre_cur1)
		DC_LOG_DEBUG("DML Validation | DCN_CUR1_TTU_CNTL1:REFCYC_PER_REQ_DELIVERY_PRE - Expected: %u  Actual: %u\n",
				dml_ttu_attr->refcyc_per_req_delivery_pre_cur1, ttu_attr.refcyc_per_req_delivery_pre_cur1);
	if (ttu_attr.refcyc_per_req_delivery_pre_l != dml_ttu_attr->refcyc_per_req_delivery_pre_l)
		DC_LOG_DEBUG("DML Validation | DCN_SURF0_TTU_CNTL1:REFCYC_PER_REQ_DELIVERY_PRE - Expected: %u  Actual: %u\n",
				dml_ttu_attr->refcyc_per_req_delivery_pre_l, ttu_attr.refcyc_per_req_delivery_pre_l);
	if (ttu_attr.refcyc_per_req_delivery_pre_c != dml_ttu_attr->refcyc_per_req_delivery_pre_c)
		DC_LOG_DEBUG("DML Validation | DCN_SURF1_TTU_CNTL1:REFCYC_PER_REQ_DELIVERY_PRE - Expected: %u  Actual: %u\n",
				dml_ttu_attr->refcyc_per_req_delivery_pre_c, ttu_attr.refcyc_per_req_delivery_pre_c);
}

static struct hubp_funcs dcn20_hubp_funcs = {
	.hubp_enable_tripleBuffer = hubp2_enable_triplebuffer,
	.hubp_is_triplebuffer_enabled = hubp2_is_triplebuffer_enabled,
	.hubp_program_surface_flip_and_addr = hubp2_program_surface_flip_and_addr,
	.hubp_program_surface_config = hubp2_program_surface_config,
	.hubp_is_flip_pending = hubp2_is_flip_pending,
	.hubp_setup = hubp2_setup,
	.hubp_setup_interdependent = hubp2_setup_interdependent,
	.hubp_set_vm_system_aperture_settings = hubp2_set_vm_system_aperture_settings,
	.set_blank = hubp2_set_blank,
	.set_blank_regs = hubp2_set_blank_regs,
	.dcc_control = hubp2_dcc_control,
	.mem_program_viewport = min_set_viewport,
	.set_cursor_attributes	= hubp2_cursor_set_attributes,
	.set_cursor_position	= hubp2_cursor_set_position,
	.hubp_clk_cntl = hubp2_clk_cntl,
	.hubp_vtg_sel = hubp2_vtg_sel,
	.dmdata_set_attributes = hubp2_dmdata_set_attributes,
	.dmdata_load = hubp2_dmdata_load,
	.dmdata_status_done = hubp2_dmdata_status_done,
	.hubp_read_state = hubp2_read_state,
	.hubp_clear_underflow = hubp2_clear_underflow,
	.hubp_set_flip_control_surface_gsl = hubp2_set_flip_control_surface_gsl,
	.hubp_init = hubp1_init,
	.validate_dml_output = hubp2_validate_dml_output,
	.hubp_in_blank = hubp1_in_blank,
	.hubp_soft_reset = hubp1_soft_reset,
	.hubp_set_flip_int = hubp1_set_flip_int,
};


bool hubp2_construct(
	struct dcn20_hubp *hubp2,
	struct dc_context *ctx,
	uint32_t inst,
	const struct dcn_hubp2_registers *hubp_regs,
	const struct dcn_hubp2_shift *hubp_shift,
	const struct dcn_hubp2_mask *hubp_mask)
{
	hubp2->base.funcs = &dcn20_hubp_funcs;
	hubp2->base.ctx = ctx;
	hubp2->hubp_regs = hubp_regs;
	hubp2->hubp_shift = hubp_shift;
	hubp2->hubp_mask = hubp_mask;
	hubp2->base.inst = inst;
	hubp2->base.opp_id = OPP_ID_INVALID;
	hubp2->base.mpcc_id = 0xf;

	return true;
}<|MERGE_RESOLUTION|>--- conflicted
+++ resolved
@@ -623,13 +623,10 @@
 	hubp->att.size.bits.width    = attr->width;
 	hubp->att.size.bits.height   = attr->height;
 	hubp->att.cur_ctl.bits.mode  = attr->color_format;
-<<<<<<< HEAD
-=======
 
 	hubp->cur_rect.w = attr->width;
 	hubp->cur_rect.h = attr->height;
 
->>>>>>> 163a7fbf
 	hubp->att.cur_ctl.bits.pitch = hw_pitch;
 	hubp->att.cur_ctl.bits.line_per_chunk = lpc;
 	hubp->att.cur_ctl.bits.cur_2x_magnify = attr->attribute_flags.bits.ENABLE_MAGNIFICATION;
