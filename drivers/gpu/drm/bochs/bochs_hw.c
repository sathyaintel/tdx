--- conflicted
+++ resolved
@@ -47,8 +47,6 @@
 	}
 }
 
-<<<<<<< HEAD
-=======
 static void bochs_hw_set_big_endian(struct bochs_device *bochs)
 {
 	if (bochs->qext_size < 8)
@@ -71,7 +69,6 @@
 #define bochs_hw_set_native_endian(_b) bochs_hw_set_little_endian(_b)
 #endif
 
->>>>>>> f9885ef8
 int bochs_hw_init(struct drm_device *dev)
 {
 	struct bochs_device *bochs = dev->dev_private;
