--- conflicted
+++ resolved
@@ -886,11 +886,7 @@
 	}
 	if (lpfc_error_lost_link(irsp)) {
 		lpfc_printf_vlog(vport, KERN_INFO, LOG_DISCOVERY,
-<<<<<<< HEAD
-				 "4101 NS query failed due to link event\n");
-=======
 				 "4166 NS query failed due to link event\n");
->>>>>>> 0ecfebd2
 		if (vport->fc_flag & FC_RSCN_MODE)
 			lpfc_els_flush_rscn(vport);
 		goto out;
@@ -911,11 +907,7 @@
 		 * Re-issue the NS cmd
 		 */
 		lpfc_printf_vlog(vport, KERN_INFO, LOG_ELS,
-<<<<<<< HEAD
-				 "4102 Process Deferred RSCN Data: x%x x%x\n",
-=======
 				 "4167 Process Deferred RSCN Data: x%x x%x\n",
->>>>>>> 0ecfebd2
 				 vport->fc_flag, vport->fc_rscn_id_cnt);
 		lpfc_els_handle_rscn(vport);
 
@@ -2017,7 +2009,7 @@
 	 * supported by Broadcom.
 	 */
 	strncpy(ae->un.AttrString,
-		"Broadcom Inc.",
+		"Emulex Corporation",
 		       sizeof(ae->un.AttrString));
 	len = strnlen(ae->un.AttrString,
 			  sizeof(ae->un.AttrString));
