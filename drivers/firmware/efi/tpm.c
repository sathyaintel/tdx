// SPDX-License-Identifier: GPL-2.0
/*
 * Copyright (C) 2017 Google, Inc.
 *     Thiebaud Weksteen <tweek@google.com>
 */

#define TPM_MEMREMAP(start, size) early_memremap(start, size)
#define TPM_MEMUNMAP(start, size) early_memunmap(start, size)

#include <asm/early_ioremap.h>
#include <linux/efi.h>
#include <linux/init.h>
#include <linux/memblock.h>
#include <linux/tpm_eventlog.h>

int efi_tpm_final_log_size;
EXPORT_SYMBOL(efi_tpm_final_log_size);

static int tpm2_calc_event_log_size(void *data, int count, void *size_info)
{
	struct tcg_pcr_event2_head *header;
	int event_size, size = 0;

	while (count > 0) {
		header = data + size;
		event_size = __calc_tpm2_event_size(header, size_info, true);
		if (event_size == 0)
			return -1;
		size += event_size;
		count--;
	}

	return size;
}

/*
 * Reserve the memory associated with the TPM Event Log configuration table.
 */
int __init efi_tpm_eventlog_init(void)
{
	struct linux_efi_tpm_eventlog *log_tbl;
	struct efi_tcg2_final_events_table *final_tbl;
	int tbl_size;
	int ret = 0;

	if (efi.tpm_log == EFI_INVALID_TABLE_ADDR) {
		/*
		 * We can't calculate the size of the final events without the
		 * first entry in the TPM log, so bail here.
		 */
		return 0;
	}

	log_tbl = early_memremap(efi.tpm_log, sizeof(*log_tbl));
	if (!log_tbl) {
		pr_err("Failed to map TPM Event Log table @ 0x%lx\n",
		       efi.tpm_log);
		efi.tpm_log = EFI_INVALID_TABLE_ADDR;
		return -ENOMEM;
	}

	tbl_size = sizeof(*log_tbl) + log_tbl->size;
	memblock_reserve(efi.tpm_log, tbl_size);

	if (efi.tpm_final_log == EFI_INVALID_TABLE_ADDR)
		goto out;

	final_tbl = early_memremap(efi.tpm_final_log, sizeof(*final_tbl));

	if (!final_tbl) {
		pr_err("Failed to map TPM Final Event Log table @ 0x%lx\n",
		       efi.tpm_final_log);
		efi.tpm_final_log = EFI_INVALID_TABLE_ADDR;
		ret = -ENOMEM;
		goto out;
	}

	tbl_size = 0;
	if (final_tbl->nr_events != 0) {
		void *events = (void *)efi.tpm_final_log
				+ sizeof(final_tbl->version)
				+ sizeof(final_tbl->nr_events);

		tbl_size = tpm2_calc_event_log_size(events,
						    final_tbl->nr_events,
						    log_tbl->log);
	}

	if (tbl_size < 0) {
		pr_err(FW_BUG "Failed to parse event in TPM Final Events Log\n");
<<<<<<< HEAD
=======
		ret = -EINVAL;
>>>>>>> b08baef0
		goto out_calc;
	}

	memblock_reserve((unsigned long)final_tbl,
			 tbl_size + sizeof(*final_tbl));
	efi_tpm_final_log_size = tbl_size;

out_calc:
	early_memunmap(final_tbl, sizeof(*final_tbl));
out:
	early_memunmap(log_tbl, sizeof(*log_tbl));
	return ret;
}
<|MERGE_RESOLUTION|>--- conflicted
+++ resolved
@@ -88,10 +88,7 @@
 
 	if (tbl_size < 0) {
 		pr_err(FW_BUG "Failed to parse event in TPM Final Events Log\n");
-<<<<<<< HEAD
-=======
 		ret = -EINVAL;
->>>>>>> b08baef0
 		goto out_calc;
 	}
 
