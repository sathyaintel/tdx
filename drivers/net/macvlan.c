// SPDX-License-Identifier: GPL-2.0-or-later
/*
 * Copyright (c) 2007 Patrick McHardy <kaber@trash.net>
 *
 * The code this is based on carried the following copyright notice:
 * ---
 * (C) Copyright 2001-2006
 * Alex Zeffertt, Cambridge Broadband Ltd, ajz@cambridgebroadband.com
 * Re-worked by Ben Greear <greearb@candelatech.com>
 * ---
 */
#include <linux/kernel.h>
#include <linux/types.h>
#include <linux/module.h>
#include <linux/init.h>
#include <linux/errno.h>
#include <linux/slab.h>
#include <linux/string.h>
#include <linux/rculist.h>
#include <linux/notifier.h>
#include <linux/netdevice.h>
#include <linux/etherdevice.h>
#include <linux/net_tstamp.h>
#include <linux/ethtool.h>
#include <linux/if_arp.h>
#include <linux/if_vlan.h>
#include <linux/if_link.h>
#include <linux/if_macvlan.h>
#include <linux/hash.h>
#include <linux/workqueue.h>
#include <net/rtnetlink.h>
#include <net/xfrm.h>
#include <linux/netpoll.h>
#include <linux/phy.h>

#define MACVLAN_HASH_BITS	8
#define MACVLAN_HASH_SIZE	(1<<MACVLAN_HASH_BITS)
#define MACVLAN_BC_QUEUE_LEN	1000

#define MACVLAN_F_PASSTHRU	1
#define MACVLAN_F_ADDRCHANGE	2

struct macvlan_port {
	struct net_device	*dev;
	struct hlist_head	vlan_hash[MACVLAN_HASH_SIZE];
	struct list_head	vlans;
	struct sk_buff_head	bc_queue;
	struct work_struct	bc_work;
	u32			flags;
	int			count;
	struct hlist_head	vlan_source_hash[MACVLAN_HASH_SIZE];
	DECLARE_BITMAP(mc_filter, MACVLAN_MC_FILTER_SZ);
	unsigned char           perm_addr[ETH_ALEN];
};

struct macvlan_source_entry {
	struct hlist_node	hlist;
	struct macvlan_dev	*vlan;
	unsigned char		addr[6+2] __aligned(sizeof(u16));
	struct rcu_head		rcu;
};

struct macvlan_skb_cb {
	const struct macvlan_dev *src;
};

#define MACVLAN_SKB_CB(__skb) ((struct macvlan_skb_cb *)&((__skb)->cb[0]))

static void macvlan_port_destroy(struct net_device *dev);

static inline bool macvlan_passthru(const struct macvlan_port *port)
{
	return port->flags & MACVLAN_F_PASSTHRU;
}

static inline void macvlan_set_passthru(struct macvlan_port *port)
{
	port->flags |= MACVLAN_F_PASSTHRU;
}

static inline bool macvlan_addr_change(const struct macvlan_port *port)
{
	return port->flags & MACVLAN_F_ADDRCHANGE;
}

static inline void macvlan_set_addr_change(struct macvlan_port *port)
{
	port->flags |= MACVLAN_F_ADDRCHANGE;
}

static inline void macvlan_clear_addr_change(struct macvlan_port *port)
{
	port->flags &= ~MACVLAN_F_ADDRCHANGE;
}

/* Hash Ethernet address */
static u32 macvlan_eth_hash(const unsigned char *addr)
{
	u64 value = get_unaligned((u64 *)addr);

	/* only want 6 bytes */
#ifdef __BIG_ENDIAN
	value >>= 16;
#else
	value <<= 16;
#endif
	return hash_64(value, MACVLAN_HASH_BITS);
}

static struct macvlan_port *macvlan_port_get_rcu(const struct net_device *dev)
{
	return rcu_dereference(dev->rx_handler_data);
}

static struct macvlan_port *macvlan_port_get_rtnl(const struct net_device *dev)
{
	return rtnl_dereference(dev->rx_handler_data);
}

static struct macvlan_dev *macvlan_hash_lookup(const struct macvlan_port *port,
					       const unsigned char *addr)
{
	struct macvlan_dev *vlan;
	u32 idx = macvlan_eth_hash(addr);

	hlist_for_each_entry_rcu(vlan, &port->vlan_hash[idx], hlist,
				 lockdep_rtnl_is_held()) {
		if (ether_addr_equal_64bits(vlan->dev->dev_addr, addr))
			return vlan;
	}
	return NULL;
}

static struct macvlan_source_entry *macvlan_hash_lookup_source(
	const struct macvlan_dev *vlan,
	const unsigned char *addr)
{
	struct macvlan_source_entry *entry;
	u32 idx = macvlan_eth_hash(addr);
	struct hlist_head *h = &vlan->port->vlan_source_hash[idx];

	hlist_for_each_entry_rcu(entry, h, hlist) {
		if (ether_addr_equal_64bits(entry->addr, addr) &&
		    entry->vlan == vlan)
			return entry;
	}
	return NULL;
}

static int macvlan_hash_add_source(struct macvlan_dev *vlan,
				   const unsigned char *addr)
{
	struct macvlan_port *port = vlan->port;
	struct macvlan_source_entry *entry;
	struct hlist_head *h;

	entry = macvlan_hash_lookup_source(vlan, addr);
	if (entry)
		return 0;

	entry = kmalloc(sizeof(*entry), GFP_KERNEL);
	if (!entry)
		return -ENOMEM;

	ether_addr_copy(entry->addr, addr);
	entry->vlan = vlan;
	h = &port->vlan_source_hash[macvlan_eth_hash(addr)];
	hlist_add_head_rcu(&entry->hlist, h);
	vlan->macaddr_count++;

	return 0;
}

static void macvlan_hash_add(struct macvlan_dev *vlan)
{
	struct macvlan_port *port = vlan->port;
	const unsigned char *addr = vlan->dev->dev_addr;
	u32 idx = macvlan_eth_hash(addr);

	hlist_add_head_rcu(&vlan->hlist, &port->vlan_hash[idx]);
}

static void macvlan_hash_del_source(struct macvlan_source_entry *entry)
{
	hlist_del_rcu(&entry->hlist);
	kfree_rcu(entry, rcu);
}

static void macvlan_hash_del(struct macvlan_dev *vlan, bool sync)
{
	hlist_del_rcu(&vlan->hlist);
	if (sync)
		synchronize_rcu();
}

static void macvlan_hash_change_addr(struct macvlan_dev *vlan,
					const unsigned char *addr)
{
	macvlan_hash_del(vlan, true);
	/* Now that we are unhashed it is safe to change the device
	 * address without confusing packet delivery.
	 */
	memcpy(vlan->dev->dev_addr, addr, ETH_ALEN);
	macvlan_hash_add(vlan);
}

static bool macvlan_addr_busy(const struct macvlan_port *port,
			      const unsigned char *addr)
{
	/* Test to see if the specified address is
	 * currently in use by the underlying device or
	 * another macvlan.
	 */
	if (!macvlan_passthru(port) && !macvlan_addr_change(port) &&
	    ether_addr_equal_64bits(port->dev->dev_addr, addr))
		return true;

	if (macvlan_hash_lookup(port, addr))
		return true;

	return false;
}


static int macvlan_broadcast_one(struct sk_buff *skb,
				 const struct macvlan_dev *vlan,
				 const struct ethhdr *eth, bool local)
{
	struct net_device *dev = vlan->dev;

	if (local)
		return __dev_forward_skb(dev, skb);

	skb->dev = dev;
	if (ether_addr_equal_64bits(eth->h_dest, dev->broadcast))
		skb->pkt_type = PACKET_BROADCAST;
	else
		skb->pkt_type = PACKET_MULTICAST;

	return 0;
}

static u32 macvlan_hash_mix(const struct macvlan_dev *vlan)
{
	return (u32)(((unsigned long)vlan) >> L1_CACHE_SHIFT);
}


static unsigned int mc_hash(const struct macvlan_dev *vlan,
			    const unsigned char *addr)
{
	u32 val = __get_unaligned_cpu32(addr + 2);

	val ^= macvlan_hash_mix(vlan);
	return hash_32(val, MACVLAN_MC_FILTER_BITS);
}

static void macvlan_broadcast(struct sk_buff *skb,
			      const struct macvlan_port *port,
			      struct net_device *src,
			      enum macvlan_mode mode)
{
	const struct ethhdr *eth = eth_hdr(skb);
	const struct macvlan_dev *vlan;
	struct sk_buff *nskb;
	unsigned int i;
	int err;
	unsigned int hash;

	if (skb->protocol == htons(ETH_P_PAUSE))
		return;

	for (i = 0; i < MACVLAN_HASH_SIZE; i++) {
		hlist_for_each_entry_rcu(vlan, &port->vlan_hash[i], hlist) {
			if (vlan->dev == src || !(vlan->mode & mode))
				continue;

			hash = mc_hash(vlan, eth->h_dest);
			if (!test_bit(hash, vlan->mc_filter))
				continue;

			err = NET_RX_DROP;
			nskb = skb_clone(skb, GFP_ATOMIC);
			if (likely(nskb))
				err = macvlan_broadcast_one(
					nskb, vlan, eth,
					mode == MACVLAN_MODE_BRIDGE) ?:
				      netif_rx_ni(nskb);
			macvlan_count_rx(vlan, skb->len + ETH_HLEN,
					 err == NET_RX_SUCCESS, true);
		}
	}
}

static void macvlan_process_broadcast(struct work_struct *w)
{
	struct macvlan_port *port = container_of(w, struct macvlan_port,
						 bc_work);
	struct sk_buff *skb;
	struct sk_buff_head list;

	__skb_queue_head_init(&list);

	spin_lock_bh(&port->bc_queue.lock);
	skb_queue_splice_tail_init(&port->bc_queue, &list);
	spin_unlock_bh(&port->bc_queue.lock);

	while ((skb = __skb_dequeue(&list))) {
		const struct macvlan_dev *src = MACVLAN_SKB_CB(skb)->src;

		rcu_read_lock();

		if (!src)
			/* frame comes from an external address */
			macvlan_broadcast(skb, port, NULL,
					  MACVLAN_MODE_PRIVATE |
					  MACVLAN_MODE_VEPA    |
					  MACVLAN_MODE_PASSTHRU|
					  MACVLAN_MODE_BRIDGE);
		else if (src->mode == MACVLAN_MODE_VEPA)
			/* flood to everyone except source */
			macvlan_broadcast(skb, port, src->dev,
					  MACVLAN_MODE_VEPA |
					  MACVLAN_MODE_BRIDGE);
		else
			/*
			 * flood only to VEPA ports, bridge ports
			 * already saw the frame on the way out.
			 */
			macvlan_broadcast(skb, port, src->dev,
					  MACVLAN_MODE_VEPA);

		rcu_read_unlock();

		if (src)
			dev_put(src->dev);
		consume_skb(skb);

		cond_resched();
	}
}

static void macvlan_broadcast_enqueue(struct macvlan_port *port,
				      const struct macvlan_dev *src,
				      struct sk_buff *skb)
{
	struct sk_buff *nskb;
	int err = -ENOMEM;

	nskb = skb_clone(skb, GFP_ATOMIC);
	if (!nskb)
		goto err;

	MACVLAN_SKB_CB(nskb)->src = src;

	spin_lock(&port->bc_queue.lock);
	if (skb_queue_len(&port->bc_queue) < MACVLAN_BC_QUEUE_LEN) {
		if (src)
			dev_hold(src->dev);
		__skb_queue_tail(&port->bc_queue, nskb);
		err = 0;
	}
	spin_unlock(&port->bc_queue.lock);

	schedule_work(&port->bc_work);

	if (err)
		goto free_nskb;

	return;

free_nskb:
	kfree_skb(nskb);
err:
	atomic_long_inc(&skb->dev->rx_dropped);
}

static void macvlan_flush_sources(struct macvlan_port *port,
				  struct macvlan_dev *vlan)
{
	int i;

	for (i = 0; i < MACVLAN_HASH_SIZE; i++) {
		struct hlist_node *h, *n;

		hlist_for_each_safe(h, n, &port->vlan_source_hash[i]) {
			struct macvlan_source_entry *entry;

			entry = hlist_entry(h, struct macvlan_source_entry,
					    hlist);
			if (entry->vlan == vlan)
				macvlan_hash_del_source(entry);
		}
	}
	vlan->macaddr_count = 0;
}

static void macvlan_forward_source_one(struct sk_buff *skb,
				       struct macvlan_dev *vlan)
{
	struct sk_buff *nskb;
	struct net_device *dev;
	int len;
	int ret;

	dev = vlan->dev;
	if (unlikely(!(dev->flags & IFF_UP)))
		return;

	nskb = skb_clone(skb, GFP_ATOMIC);
	if (!nskb)
		return;

	len = nskb->len + ETH_HLEN;
	nskb->dev = dev;

	if (ether_addr_equal_64bits(eth_hdr(skb)->h_dest, dev->dev_addr))
		nskb->pkt_type = PACKET_HOST;

	ret = netif_rx(nskb);
	macvlan_count_rx(vlan, len, ret == NET_RX_SUCCESS, false);
}

static void macvlan_forward_source(struct sk_buff *skb,
				   struct macvlan_port *port,
				   const unsigned char *addr)
{
	struct macvlan_source_entry *entry;
	u32 idx = macvlan_eth_hash(addr);
	struct hlist_head *h = &port->vlan_source_hash[idx];

	hlist_for_each_entry_rcu(entry, h, hlist) {
		if (ether_addr_equal_64bits(entry->addr, addr))
			macvlan_forward_source_one(skb, entry->vlan);
	}
}

/* called under rcu_read_lock() from netif_receive_skb */
static rx_handler_result_t macvlan_handle_frame(struct sk_buff **pskb)
{
	struct macvlan_port *port;
	struct sk_buff *skb = *pskb;
	const struct ethhdr *eth = eth_hdr(skb);
	const struct macvlan_dev *vlan;
	const struct macvlan_dev *src;
	struct net_device *dev;
	unsigned int len = 0;
	int ret;
	rx_handler_result_t handle_res;

	/* Packets from dev_loopback_xmit() do not have L2 header, bail out */
	if (unlikely(skb->pkt_type == PACKET_LOOPBACK))
		return RX_HANDLER_PASS;

	port = macvlan_port_get_rcu(skb->dev);
	if (is_multicast_ether_addr(eth->h_dest)) {
		unsigned int hash;

		skb = ip_check_defrag(dev_net(skb->dev), skb, IP_DEFRAG_MACVLAN);
		if (!skb)
			return RX_HANDLER_CONSUMED;
		*pskb = skb;
		eth = eth_hdr(skb);
		macvlan_forward_source(skb, port, eth->h_source);
		src = macvlan_hash_lookup(port, eth->h_source);
		if (src && src->mode != MACVLAN_MODE_VEPA &&
		    src->mode != MACVLAN_MODE_BRIDGE) {
			/* forward to original port. */
			vlan = src;
			ret = macvlan_broadcast_one(skb, vlan, eth, 0) ?:
			      netif_rx(skb);
			handle_res = RX_HANDLER_CONSUMED;
			goto out;
		}

		hash = mc_hash(NULL, eth->h_dest);
		if (test_bit(hash, port->mc_filter))
			macvlan_broadcast_enqueue(port, src, skb);

		return RX_HANDLER_PASS;
	}

	macvlan_forward_source(skb, port, eth->h_source);
	if (macvlan_passthru(port))
		vlan = list_first_or_null_rcu(&port->vlans,
					      struct macvlan_dev, list);
	else
		vlan = macvlan_hash_lookup(port, eth->h_dest);
	if (!vlan || vlan->mode == MACVLAN_MODE_SOURCE)
		return RX_HANDLER_PASS;

	dev = vlan->dev;
	if (unlikely(!(dev->flags & IFF_UP))) {
		kfree_skb(skb);
		return RX_HANDLER_CONSUMED;
	}
	len = skb->len + ETH_HLEN;
	skb = skb_share_check(skb, GFP_ATOMIC);
	if (!skb) {
		ret = NET_RX_DROP;
		handle_res = RX_HANDLER_CONSUMED;
		goto out;
	}

	*pskb = skb;
	skb->dev = dev;
	skb->pkt_type = PACKET_HOST;

	ret = NET_RX_SUCCESS;
	handle_res = RX_HANDLER_ANOTHER;
out:
	macvlan_count_rx(vlan, len, ret == NET_RX_SUCCESS, false);
	return handle_res;
}

static int macvlan_queue_xmit(struct sk_buff *skb, struct net_device *dev)
{
	const struct macvlan_dev *vlan = netdev_priv(dev);
	const struct macvlan_port *port = vlan->port;
	const struct macvlan_dev *dest;

	if (vlan->mode == MACVLAN_MODE_BRIDGE) {
		const struct ethhdr *eth = skb_eth_hdr(skb);

		/* send to other bridge ports directly */
		if (is_multicast_ether_addr(eth->h_dest)) {
			skb_reset_mac_header(skb);
			macvlan_broadcast(skb, port, dev, MACVLAN_MODE_BRIDGE);
			goto xmit_world;
		}

		dest = macvlan_hash_lookup(port, eth->h_dest);
		if (dest && dest->mode == MACVLAN_MODE_BRIDGE) {
			/* send to lowerdev first for its network taps */
			dev_forward_skb(vlan->lowerdev, skb);

			return NET_XMIT_SUCCESS;
		}
	}
xmit_world:
	skb->dev = vlan->lowerdev;
	return dev_queue_xmit_accel(skb,
				    netdev_get_sb_channel(dev) ? dev : NULL);
}

static inline netdev_tx_t macvlan_netpoll_send_skb(struct macvlan_dev *vlan, struct sk_buff *skb)
{
#ifdef CONFIG_NET_POLL_CONTROLLER
	return netpoll_send_skb(vlan->netpoll, skb);
#else
	BUG();
	return NETDEV_TX_OK;
#endif
}

static netdev_tx_t macvlan_start_xmit(struct sk_buff *skb,
				      struct net_device *dev)
{
	struct macvlan_dev *vlan = netdev_priv(dev);
	unsigned int len = skb->len;
	int ret;

	if (unlikely(netpoll_tx_running(dev)))
		return macvlan_netpoll_send_skb(vlan, skb);

	ret = macvlan_queue_xmit(skb, dev);

	if (likely(ret == NET_XMIT_SUCCESS || ret == NET_XMIT_CN)) {
		struct vlan_pcpu_stats *pcpu_stats;

		pcpu_stats = this_cpu_ptr(vlan->pcpu_stats);
		u64_stats_update_begin(&pcpu_stats->syncp);
		pcpu_stats->tx_packets++;
		pcpu_stats->tx_bytes += len;
		u64_stats_update_end(&pcpu_stats->syncp);
	} else {
		this_cpu_inc(vlan->pcpu_stats->tx_dropped);
	}
	return ret;
}

static int macvlan_hard_header(struct sk_buff *skb, struct net_device *dev,
			       unsigned short type, const void *daddr,
			       const void *saddr, unsigned len)
{
	const struct macvlan_dev *vlan = netdev_priv(dev);
	struct net_device *lowerdev = vlan->lowerdev;

	return dev_hard_header(skb, lowerdev, type, daddr,
			       saddr ? : dev->dev_addr, len);
}

static const struct header_ops macvlan_hard_header_ops = {
	.create  	= macvlan_hard_header,
	.parse		= eth_header_parse,
	.cache		= eth_header_cache,
	.cache_update	= eth_header_cache_update,
};

static int macvlan_open(struct net_device *dev)
{
	struct macvlan_dev *vlan = netdev_priv(dev);
	struct net_device *lowerdev = vlan->lowerdev;
	int err;

	if (macvlan_passthru(vlan->port)) {
		if (!(vlan->flags & MACVLAN_FLAG_NOPROMISC)) {
			err = dev_set_promiscuity(lowerdev, 1);
			if (err < 0)
				goto out;
		}
		goto hash_add;
	}

	err = -EADDRINUSE;
	if (macvlan_addr_busy(vlan->port, dev->dev_addr))
		goto out;

	/* Attempt to populate accel_priv which is used to offload the L2
	 * forwarding requests for unicast packets.
	 */
	if (lowerdev->features & NETIF_F_HW_L2FW_DOFFLOAD)
		vlan->accel_priv =
		      lowerdev->netdev_ops->ndo_dfwd_add_station(lowerdev, dev);

	/* If earlier attempt to offload failed, or accel_priv is not
	 * populated we must add the unicast address to the lower device.
	 */
	if (IS_ERR_OR_NULL(vlan->accel_priv)) {
		vlan->accel_priv = NULL;
		err = dev_uc_add(lowerdev, dev->dev_addr);
		if (err < 0)
			goto out;
	}

	if (dev->flags & IFF_ALLMULTI) {
		err = dev_set_allmulti(lowerdev, 1);
		if (err < 0)
			goto del_unicast;
	}

	if (dev->flags & IFF_PROMISC) {
		err = dev_set_promiscuity(lowerdev, 1);
		if (err < 0)
			goto clear_multi;
	}

hash_add:
	macvlan_hash_add(vlan);
	return 0;

clear_multi:
	if (dev->flags & IFF_ALLMULTI)
		dev_set_allmulti(lowerdev, -1);
del_unicast:
	if (vlan->accel_priv) {
		lowerdev->netdev_ops->ndo_dfwd_del_station(lowerdev,
							   vlan->accel_priv);
		vlan->accel_priv = NULL;
	} else {
		dev_uc_del(lowerdev, dev->dev_addr);
	}
out:
	return err;
}

static int macvlan_stop(struct net_device *dev)
{
	struct macvlan_dev *vlan = netdev_priv(dev);
	struct net_device *lowerdev = vlan->lowerdev;

	if (vlan->accel_priv) {
		lowerdev->netdev_ops->ndo_dfwd_del_station(lowerdev,
							   vlan->accel_priv);
		vlan->accel_priv = NULL;
	}

	dev_uc_unsync(lowerdev, dev);
	dev_mc_unsync(lowerdev, dev);

	if (macvlan_passthru(vlan->port)) {
		if (!(vlan->flags & MACVLAN_FLAG_NOPROMISC))
			dev_set_promiscuity(lowerdev, -1);
		goto hash_del;
	}

	if (dev->flags & IFF_ALLMULTI)
		dev_set_allmulti(lowerdev, -1);

	if (dev->flags & IFF_PROMISC)
		dev_set_promiscuity(lowerdev, -1);

	dev_uc_del(lowerdev, dev->dev_addr);

hash_del:
	macvlan_hash_del(vlan, !dev->dismantle);
	return 0;
}

static int macvlan_sync_address(struct net_device *dev, unsigned char *addr)
{
	struct macvlan_dev *vlan = netdev_priv(dev);
	struct net_device *lowerdev = vlan->lowerdev;
	struct macvlan_port *port = vlan->port;
	int err;

	if (!(dev->flags & IFF_UP)) {
		/* Just copy in the new address */
		ether_addr_copy(dev->dev_addr, addr);
	} else {
		/* Rehash and update the device filters */
		if (macvlan_addr_busy(vlan->port, addr))
			return -EADDRINUSE;

		if (!macvlan_passthru(port)) {
			err = dev_uc_add(lowerdev, addr);
			if (err)
				return err;

			dev_uc_del(lowerdev, dev->dev_addr);
		}

		macvlan_hash_change_addr(vlan, addr);
	}
	if (macvlan_passthru(port) && !macvlan_addr_change(port)) {
		/* Since addr_change isn't set, we are here due to lower
		 * device change.  Save the lower-dev address so we can
		 * restore it later.
		 */
		ether_addr_copy(vlan->port->perm_addr,
				lowerdev->dev_addr);
	}
	macvlan_clear_addr_change(port);
	return 0;
}

static int macvlan_set_mac_address(struct net_device *dev, void *p)
{
	struct macvlan_dev *vlan = netdev_priv(dev);
	struct sockaddr *addr = p;

	if (!is_valid_ether_addr(addr->sa_data))
		return -EADDRNOTAVAIL;

	/* If the addresses are the same, this is a no-op */
	if (ether_addr_equal(dev->dev_addr, addr->sa_data))
		return 0;

	if (vlan->mode == MACVLAN_MODE_PASSTHRU) {
		macvlan_set_addr_change(vlan->port);
		return dev_set_mac_address(vlan->lowerdev, addr, NULL);
	}

	if (macvlan_addr_busy(vlan->port, addr->sa_data))
		return -EADDRINUSE;

	return macvlan_sync_address(dev, addr->sa_data);
}

static void macvlan_change_rx_flags(struct net_device *dev, int change)
{
	struct macvlan_dev *vlan = netdev_priv(dev);
	struct net_device *lowerdev = vlan->lowerdev;

	if (dev->flags & IFF_UP) {
		if (change & IFF_ALLMULTI)
			dev_set_allmulti(lowerdev, dev->flags & IFF_ALLMULTI ? 1 : -1);
		if (change & IFF_PROMISC)
			dev_set_promiscuity(lowerdev,
					    dev->flags & IFF_PROMISC ? 1 : -1);

	}
}

static void macvlan_compute_filter(unsigned long *mc_filter,
				   struct net_device *dev,
				   struct macvlan_dev *vlan)
{
	if (dev->flags & (IFF_PROMISC | IFF_ALLMULTI)) {
		bitmap_fill(mc_filter, MACVLAN_MC_FILTER_SZ);
	} else {
		struct netdev_hw_addr *ha;
		DECLARE_BITMAP(filter, MACVLAN_MC_FILTER_SZ);

		bitmap_zero(filter, MACVLAN_MC_FILTER_SZ);
		netdev_for_each_mc_addr(ha, dev) {
			__set_bit(mc_hash(vlan, ha->addr), filter);
		}

		__set_bit(mc_hash(vlan, dev->broadcast), filter);

		bitmap_copy(mc_filter, filter, MACVLAN_MC_FILTER_SZ);
	}
}

static void macvlan_set_mac_lists(struct net_device *dev)
{
	struct macvlan_dev *vlan = netdev_priv(dev);

	macvlan_compute_filter(vlan->mc_filter, dev, vlan);

	dev_uc_sync(vlan->lowerdev, dev);
	dev_mc_sync(vlan->lowerdev, dev);

	/* This is slightly inaccurate as we're including the subscription
	 * list of vlan->lowerdev too.
	 *
	 * Bug alert: This only works if everyone has the same broadcast
	 * address as lowerdev.  As soon as someone changes theirs this
	 * will break.
	 *
	 * However, this is already broken as when you change your broadcast
	 * address we don't get called.
	 *
	 * The solution is to maintain a list of broadcast addresses like
	 * we do for uc/mc, if you care.
	 */
	macvlan_compute_filter(vlan->port->mc_filter, vlan->lowerdev, NULL);
}

static int macvlan_change_mtu(struct net_device *dev, int new_mtu)
{
	struct macvlan_dev *vlan = netdev_priv(dev);

	if (vlan->lowerdev->mtu < new_mtu)
		return -EINVAL;
	dev->mtu = new_mtu;
	return 0;
}

static int macvlan_do_ioctl(struct net_device *dev, struct ifreq *ifr, int cmd)
{
	struct net_device *real_dev = macvlan_dev_real_dev(dev);
	const struct net_device_ops *ops = real_dev->netdev_ops;
	struct ifreq ifrr;
	int err = -EOPNOTSUPP;

	strscpy(ifrr.ifr_name, real_dev->name, IFNAMSIZ);
	ifrr.ifr_ifru = ifr->ifr_ifru;

	switch (cmd) {
	case SIOCSHWTSTAMP:
		if (!net_eq(dev_net(dev), &init_net))
			break;
		/* fall through */
	case SIOCGHWTSTAMP:
		if (netif_device_present(real_dev) && ops->ndo_do_ioctl)
			err = ops->ndo_do_ioctl(real_dev, &ifrr, cmd);
		break;
	}

	if (!err)
		ifr->ifr_ifru = ifrr.ifr_ifru;

	return err;
}

/*
 * macvlan network devices have devices nesting below it and are a special
 * "super class" of normal network devices; split their locks off into a
 * separate class since they always nest.
 */
static struct lock_class_key macvlan_netdev_addr_lock_key;

#define ALWAYS_ON_OFFLOADS \
	(NETIF_F_SG | NETIF_F_HW_CSUM | NETIF_F_GSO_SOFTWARE | \
	 NETIF_F_GSO_ROBUST | NETIF_F_GSO_ENCAP_ALL)

#define ALWAYS_ON_FEATURES (ALWAYS_ON_OFFLOADS | NETIF_F_LLTX)

#define MACVLAN_FEATURES \
	(NETIF_F_SG | NETIF_F_HW_CSUM | NETIF_F_HIGHDMA | NETIF_F_FRAGLIST | \
	 NETIF_F_GSO | NETIF_F_TSO | NETIF_F_LRO | \
	 NETIF_F_TSO_ECN | NETIF_F_TSO6 | NETIF_F_GRO | NETIF_F_RXCSUM | \
	 NETIF_F_HW_VLAN_CTAG_FILTER | NETIF_F_HW_VLAN_STAG_FILTER)

#define MACVLAN_STATE_MASK \
	((1<<__LINK_STATE_NOCARRIER) | (1<<__LINK_STATE_DORMANT))

static void macvlan_set_lockdep_class(struct net_device *dev)
{
	netdev_lockdep_set_classes(dev);
<<<<<<< HEAD
	lockdep_set_class_and_subclass(&dev->addr_list_lock,
				       &macvlan_netdev_addr_lock_key,
				       dev->lower_level);
=======
	lockdep_set_class(&dev->addr_list_lock,
			  &macvlan_netdev_addr_lock_key);
>>>>>>> 84569f32
}

static int macvlan_init(struct net_device *dev)
{
	struct macvlan_dev *vlan = netdev_priv(dev);
	const struct net_device *lowerdev = vlan->lowerdev;
	struct macvlan_port *port = vlan->port;

	dev->state		= (dev->state & ~MACVLAN_STATE_MASK) |
				  (lowerdev->state & MACVLAN_STATE_MASK);
	dev->features 		= lowerdev->features & MACVLAN_FEATURES;
	dev->features		|= ALWAYS_ON_FEATURES;
	dev->hw_features	|= NETIF_F_LRO;
	dev->vlan_features	= lowerdev->vlan_features & MACVLAN_FEATURES;
	dev->vlan_features	|= ALWAYS_ON_OFFLOADS;
	dev->hw_enc_features    |= dev->features;
	dev->gso_max_size	= lowerdev->gso_max_size;
	dev->gso_max_segs	= lowerdev->gso_max_segs;
	dev->hard_header_len	= lowerdev->hard_header_len;
	macvlan_set_lockdep_class(dev);

	vlan->pcpu_stats = netdev_alloc_pcpu_stats(struct vlan_pcpu_stats);
	if (!vlan->pcpu_stats)
		return -ENOMEM;

	port->count += 1;

	return 0;
}

static void macvlan_uninit(struct net_device *dev)
{
	struct macvlan_dev *vlan = netdev_priv(dev);
	struct macvlan_port *port = vlan->port;

	free_percpu(vlan->pcpu_stats);

	macvlan_flush_sources(port, vlan);
	port->count -= 1;
	if (!port->count)
		macvlan_port_destroy(port->dev);
}

static void macvlan_dev_get_stats64(struct net_device *dev,
				    struct rtnl_link_stats64 *stats)
{
	struct macvlan_dev *vlan = netdev_priv(dev);

	if (vlan->pcpu_stats) {
		struct vlan_pcpu_stats *p;
		u64 rx_packets, rx_bytes, rx_multicast, tx_packets, tx_bytes;
		u32 rx_errors = 0, tx_dropped = 0;
		unsigned int start;
		int i;

		for_each_possible_cpu(i) {
			p = per_cpu_ptr(vlan->pcpu_stats, i);
			do {
				start = u64_stats_fetch_begin_irq(&p->syncp);
				rx_packets	= p->rx_packets;
				rx_bytes	= p->rx_bytes;
				rx_multicast	= p->rx_multicast;
				tx_packets	= p->tx_packets;
				tx_bytes	= p->tx_bytes;
			} while (u64_stats_fetch_retry_irq(&p->syncp, start));

			stats->rx_packets	+= rx_packets;
			stats->rx_bytes		+= rx_bytes;
			stats->multicast	+= rx_multicast;
			stats->tx_packets	+= tx_packets;
			stats->tx_bytes		+= tx_bytes;
			/* rx_errors & tx_dropped are u32, updated
			 * without syncp protection.
			 */
			rx_errors	+= p->rx_errors;
			tx_dropped	+= p->tx_dropped;
		}
		stats->rx_errors	= rx_errors;
		stats->rx_dropped	= rx_errors;
		stats->tx_dropped	= tx_dropped;
	}
}

static int macvlan_vlan_rx_add_vid(struct net_device *dev,
				   __be16 proto, u16 vid)
{
	struct macvlan_dev *vlan = netdev_priv(dev);
	struct net_device *lowerdev = vlan->lowerdev;

	return vlan_vid_add(lowerdev, proto, vid);
}

static int macvlan_vlan_rx_kill_vid(struct net_device *dev,
				    __be16 proto, u16 vid)
{
	struct macvlan_dev *vlan = netdev_priv(dev);
	struct net_device *lowerdev = vlan->lowerdev;

	vlan_vid_del(lowerdev, proto, vid);
	return 0;
}

static int macvlan_fdb_add(struct ndmsg *ndm, struct nlattr *tb[],
			   struct net_device *dev,
			   const unsigned char *addr, u16 vid,
			   u16 flags,
			   struct netlink_ext_ack *extack)
{
	struct macvlan_dev *vlan = netdev_priv(dev);
	int err = -EINVAL;

	/* Support unicast filter only on passthru devices.
	 * Multicast filter should be allowed on all devices.
	 */
	if (!macvlan_passthru(vlan->port) && is_unicast_ether_addr(addr))
		return -EOPNOTSUPP;

	if (flags & NLM_F_REPLACE)
		return -EOPNOTSUPP;

	if (is_unicast_ether_addr(addr))
		err = dev_uc_add_excl(dev, addr);
	else if (is_multicast_ether_addr(addr))
		err = dev_mc_add_excl(dev, addr);

	return err;
}

static int macvlan_fdb_del(struct ndmsg *ndm, struct nlattr *tb[],
			   struct net_device *dev,
			   const unsigned char *addr, u16 vid)
{
	struct macvlan_dev *vlan = netdev_priv(dev);
	int err = -EINVAL;

	/* Support unicast filter only on passthru devices.
	 * Multicast filter should be allowed on all devices.
	 */
	if (!macvlan_passthru(vlan->port) && is_unicast_ether_addr(addr))
		return -EOPNOTSUPP;

	if (is_unicast_ether_addr(addr))
		err = dev_uc_del(dev, addr);
	else if (is_multicast_ether_addr(addr))
		err = dev_mc_del(dev, addr);

	return err;
}

static void macvlan_ethtool_get_drvinfo(struct net_device *dev,
					struct ethtool_drvinfo *drvinfo)
{
	strlcpy(drvinfo->driver, "macvlan", sizeof(drvinfo->driver));
	strlcpy(drvinfo->version, "0.1", sizeof(drvinfo->version));
}

static int macvlan_ethtool_get_link_ksettings(struct net_device *dev,
					      struct ethtool_link_ksettings *cmd)
{
	const struct macvlan_dev *vlan = netdev_priv(dev);

	return __ethtool_get_link_ksettings(vlan->lowerdev, cmd);
}

static int macvlan_ethtool_get_ts_info(struct net_device *dev,
				       struct ethtool_ts_info *info)
{
	struct net_device *real_dev = macvlan_dev_real_dev(dev);
	const struct ethtool_ops *ops = real_dev->ethtool_ops;
	struct phy_device *phydev = real_dev->phydev;

	if (phy_has_tsinfo(phydev)) {
		return phy_ts_info(phydev, info);
	} else if (ops->get_ts_info) {
		return ops->get_ts_info(real_dev, info);
	} else {
		info->so_timestamping = SOF_TIMESTAMPING_RX_SOFTWARE |
			SOF_TIMESTAMPING_SOFTWARE;
		info->phc_index = -1;
	}

	return 0;
}

static netdev_features_t macvlan_fix_features(struct net_device *dev,
					      netdev_features_t features)
{
	struct macvlan_dev *vlan = netdev_priv(dev);
	netdev_features_t lowerdev_features = vlan->lowerdev->features;
	netdev_features_t mask;

	features |= NETIF_F_ALL_FOR_ALL;
	features &= (vlan->set_features | ~MACVLAN_FEATURES);
	mask = features;

	lowerdev_features &= (features | ~NETIF_F_LRO);
	features = netdev_increment_features(lowerdev_features, features, mask);
	features |= ALWAYS_ON_FEATURES;
	features &= (ALWAYS_ON_FEATURES | MACVLAN_FEATURES);

	return features;
}

#ifdef CONFIG_NET_POLL_CONTROLLER
static void macvlan_dev_poll_controller(struct net_device *dev)
{
	return;
}

static int macvlan_dev_netpoll_setup(struct net_device *dev, struct netpoll_info *npinfo)
{
	struct macvlan_dev *vlan = netdev_priv(dev);
	struct net_device *real_dev = vlan->lowerdev;
	struct netpoll *netpoll;
	int err = 0;

	netpoll = kzalloc(sizeof(*netpoll), GFP_KERNEL);
	err = -ENOMEM;
	if (!netpoll)
		goto out;

	err = __netpoll_setup(netpoll, real_dev);
	if (err) {
		kfree(netpoll);
		goto out;
	}

	vlan->netpoll = netpoll;

out:
	return err;
}

static void macvlan_dev_netpoll_cleanup(struct net_device *dev)
{
	struct macvlan_dev *vlan = netdev_priv(dev);
	struct netpoll *netpoll = vlan->netpoll;

	if (!netpoll)
		return;

	vlan->netpoll = NULL;

	__netpoll_free(netpoll);
}
#endif	/* CONFIG_NET_POLL_CONTROLLER */

static int macvlan_dev_get_iflink(const struct net_device *dev)
{
	struct macvlan_dev *vlan = netdev_priv(dev);

	return vlan->lowerdev->ifindex;
}

static const struct ethtool_ops macvlan_ethtool_ops = {
	.get_link		= ethtool_op_get_link,
	.get_link_ksettings	= macvlan_ethtool_get_link_ksettings,
	.get_drvinfo		= macvlan_ethtool_get_drvinfo,
	.get_ts_info		= macvlan_ethtool_get_ts_info,
};

static const struct net_device_ops macvlan_netdev_ops = {
	.ndo_init		= macvlan_init,
	.ndo_uninit		= macvlan_uninit,
	.ndo_open		= macvlan_open,
	.ndo_stop		= macvlan_stop,
	.ndo_start_xmit		= macvlan_start_xmit,
	.ndo_change_mtu		= macvlan_change_mtu,
	.ndo_do_ioctl		= macvlan_do_ioctl,
	.ndo_fix_features	= macvlan_fix_features,
	.ndo_change_rx_flags	= macvlan_change_rx_flags,
	.ndo_set_mac_address	= macvlan_set_mac_address,
	.ndo_set_rx_mode	= macvlan_set_mac_lists,
	.ndo_get_stats64	= macvlan_dev_get_stats64,
	.ndo_validate_addr	= eth_validate_addr,
	.ndo_vlan_rx_add_vid	= macvlan_vlan_rx_add_vid,
	.ndo_vlan_rx_kill_vid	= macvlan_vlan_rx_kill_vid,
	.ndo_fdb_add		= macvlan_fdb_add,
	.ndo_fdb_del		= macvlan_fdb_del,
	.ndo_fdb_dump		= ndo_dflt_fdb_dump,
#ifdef CONFIG_NET_POLL_CONTROLLER
	.ndo_poll_controller	= macvlan_dev_poll_controller,
	.ndo_netpoll_setup	= macvlan_dev_netpoll_setup,
	.ndo_netpoll_cleanup	= macvlan_dev_netpoll_cleanup,
#endif
	.ndo_get_iflink		= macvlan_dev_get_iflink,
	.ndo_features_check	= passthru_features_check,
	.ndo_change_proto_down  = dev_change_proto_down_generic,
};

void macvlan_common_setup(struct net_device *dev)
{
	ether_setup(dev);

	dev->min_mtu		= 0;
	dev->max_mtu		= ETH_MAX_MTU;
	dev->priv_flags	       &= ~IFF_TX_SKB_SHARING;
	netif_keep_dst(dev);
	dev->priv_flags	       |= IFF_UNICAST_FLT;
	dev->netdev_ops		= &macvlan_netdev_ops;
	dev->needs_free_netdev	= true;
	dev->header_ops		= &macvlan_hard_header_ops;
	dev->ethtool_ops	= &macvlan_ethtool_ops;
}
EXPORT_SYMBOL_GPL(macvlan_common_setup);

static void macvlan_setup(struct net_device *dev)
{
	macvlan_common_setup(dev);
	dev->priv_flags |= IFF_NO_QUEUE;
}

static int macvlan_port_create(struct net_device *dev)
{
	struct macvlan_port *port;
	unsigned int i;
	int err;

	if (dev->type != ARPHRD_ETHER || dev->flags & IFF_LOOPBACK)
		return -EINVAL;

	if (netdev_is_rx_handler_busy(dev))
		return -EBUSY;

	port = kzalloc(sizeof(*port), GFP_KERNEL);
	if (port == NULL)
		return -ENOMEM;

	port->dev = dev;
	ether_addr_copy(port->perm_addr, dev->dev_addr);
	INIT_LIST_HEAD(&port->vlans);
	for (i = 0; i < MACVLAN_HASH_SIZE; i++)
		INIT_HLIST_HEAD(&port->vlan_hash[i]);
	for (i = 0; i < MACVLAN_HASH_SIZE; i++)
		INIT_HLIST_HEAD(&port->vlan_source_hash[i]);

	skb_queue_head_init(&port->bc_queue);
	INIT_WORK(&port->bc_work, macvlan_process_broadcast);

	err = netdev_rx_handler_register(dev, macvlan_handle_frame, port);
	if (err)
		kfree(port);
	else
		dev->priv_flags |= IFF_MACVLAN_PORT;
	return err;
}

static void macvlan_port_destroy(struct net_device *dev)
{
	struct macvlan_port *port = macvlan_port_get_rtnl(dev);
	struct sk_buff *skb;

	dev->priv_flags &= ~IFF_MACVLAN_PORT;
	netdev_rx_handler_unregister(dev);

	/* After this point, no packet can schedule bc_work anymore,
	 * but we need to cancel it and purge left skbs if any.
	 */
	cancel_work_sync(&port->bc_work);

	while ((skb = __skb_dequeue(&port->bc_queue))) {
		const struct macvlan_dev *src = MACVLAN_SKB_CB(skb)->src;

		if (src)
			dev_put(src->dev);

		kfree_skb(skb);
	}

	/* If the lower device address has been changed by passthru
	 * macvlan, put it back.
	 */
	if (macvlan_passthru(port) &&
	    !ether_addr_equal(port->dev->dev_addr, port->perm_addr)) {
		struct sockaddr sa;

		sa.sa_family = port->dev->type;
		memcpy(&sa.sa_data, port->perm_addr, port->dev->addr_len);
		dev_set_mac_address(port->dev, &sa, NULL);
	}

	kfree(port);
}

static int macvlan_validate(struct nlattr *tb[], struct nlattr *data[],
			    struct netlink_ext_ack *extack)
{
	if (tb[IFLA_ADDRESS]) {
		if (nla_len(tb[IFLA_ADDRESS]) != ETH_ALEN)
			return -EINVAL;
		if (!is_valid_ether_addr(nla_data(tb[IFLA_ADDRESS])))
			return -EADDRNOTAVAIL;
	}

	if (!data)
		return 0;

	if (data[IFLA_MACVLAN_FLAGS] &&
	    nla_get_u16(data[IFLA_MACVLAN_FLAGS]) & ~MACVLAN_FLAG_NOPROMISC)
		return -EINVAL;

	if (data[IFLA_MACVLAN_MODE]) {
		switch (nla_get_u32(data[IFLA_MACVLAN_MODE])) {
		case MACVLAN_MODE_PRIVATE:
		case MACVLAN_MODE_VEPA:
		case MACVLAN_MODE_BRIDGE:
		case MACVLAN_MODE_PASSTHRU:
		case MACVLAN_MODE_SOURCE:
			break;
		default:
			return -EINVAL;
		}
	}

	if (data[IFLA_MACVLAN_MACADDR_MODE]) {
		switch (nla_get_u32(data[IFLA_MACVLAN_MACADDR_MODE])) {
		case MACVLAN_MACADDR_ADD:
		case MACVLAN_MACADDR_DEL:
		case MACVLAN_MACADDR_FLUSH:
		case MACVLAN_MACADDR_SET:
			break;
		default:
			return -EINVAL;
		}
	}

	if (data[IFLA_MACVLAN_MACADDR]) {
		if (nla_len(data[IFLA_MACVLAN_MACADDR]) != ETH_ALEN)
			return -EINVAL;

		if (!is_valid_ether_addr(nla_data(data[IFLA_MACVLAN_MACADDR])))
			return -EADDRNOTAVAIL;
	}

	if (data[IFLA_MACVLAN_MACADDR_COUNT])
		return -EINVAL;

	return 0;
}

/**
 * reconfigure list of remote source mac address
 * (only for macvlan devices in source mode)
 * Note regarding alignment: all netlink data is aligned to 4 Byte, which
 * suffices for both ether_addr_copy and ether_addr_equal_64bits usage.
 */
static int macvlan_changelink_sources(struct macvlan_dev *vlan, u32 mode,
				      struct nlattr *data[])
{
	char *addr = NULL;
	int ret, rem, len;
	struct nlattr *nla, *head;
	struct macvlan_source_entry *entry;

	if (data[IFLA_MACVLAN_MACADDR])
		addr = nla_data(data[IFLA_MACVLAN_MACADDR]);

	if (mode == MACVLAN_MACADDR_ADD) {
		if (!addr)
			return -EINVAL;

		return macvlan_hash_add_source(vlan, addr);

	} else if (mode == MACVLAN_MACADDR_DEL) {
		if (!addr)
			return -EINVAL;

		entry = macvlan_hash_lookup_source(vlan, addr);
		if (entry) {
			macvlan_hash_del_source(entry);
			vlan->macaddr_count--;
		}
	} else if (mode == MACVLAN_MACADDR_FLUSH) {
		macvlan_flush_sources(vlan->port, vlan);
	} else if (mode == MACVLAN_MACADDR_SET) {
		macvlan_flush_sources(vlan->port, vlan);

		if (addr) {
			ret = macvlan_hash_add_source(vlan, addr);
			if (ret)
				return ret;
		}

		if (!data || !data[IFLA_MACVLAN_MACADDR_DATA])
			return 0;

		head = nla_data(data[IFLA_MACVLAN_MACADDR_DATA]);
		len = nla_len(data[IFLA_MACVLAN_MACADDR_DATA]);

		nla_for_each_attr(nla, head, len, rem) {
			if (nla_type(nla) != IFLA_MACVLAN_MACADDR ||
			    nla_len(nla) != ETH_ALEN)
				continue;

			addr = nla_data(nla);
			ret = macvlan_hash_add_source(vlan, addr);
			if (ret)
				return ret;
		}
	} else {
		return -EINVAL;
	}

	return 0;
}

int macvlan_common_newlink(struct net *src_net, struct net_device *dev,
			   struct nlattr *tb[], struct nlattr *data[],
			   struct netlink_ext_ack *extack)
{
	struct macvlan_dev *vlan = netdev_priv(dev);
	struct macvlan_port *port;
	struct net_device *lowerdev;
	int err;
	int macmode;
	bool create = false;

	if (!tb[IFLA_LINK])
		return -EINVAL;

	lowerdev = __dev_get_by_index(src_net, nla_get_u32(tb[IFLA_LINK]));
	if (lowerdev == NULL)
		return -ENODEV;

	/* When creating macvlans or macvtaps on top of other macvlans - use
	 * the real device as the lowerdev.
	 */
	if (netif_is_macvlan(lowerdev))
		lowerdev = macvlan_dev_real_dev(lowerdev);

	if (!tb[IFLA_MTU])
		dev->mtu = lowerdev->mtu;
	else if (dev->mtu > lowerdev->mtu)
		return -EINVAL;

	/* MTU range: 68 - lowerdev->max_mtu */
	dev->min_mtu = ETH_MIN_MTU;
	dev->max_mtu = lowerdev->max_mtu;

	if (!tb[IFLA_ADDRESS])
		eth_hw_addr_random(dev);

	if (!netif_is_macvlan_port(lowerdev)) {
		err = macvlan_port_create(lowerdev);
		if (err < 0)
			return err;
		create = true;
	}
	port = macvlan_port_get_rtnl(lowerdev);

	/* Only 1 macvlan device can be created in passthru mode */
	if (macvlan_passthru(port)) {
		/* The macvlan port must be not created this time,
		 * still goto destroy_macvlan_port for readability.
		 */
		err = -EINVAL;
		goto destroy_macvlan_port;
	}

	vlan->lowerdev = lowerdev;
	vlan->dev      = dev;
	vlan->port     = port;
	vlan->set_features = MACVLAN_FEATURES;

	vlan->mode     = MACVLAN_MODE_VEPA;
	if (data && data[IFLA_MACVLAN_MODE])
		vlan->mode = nla_get_u32(data[IFLA_MACVLAN_MODE]);

	if (data && data[IFLA_MACVLAN_FLAGS])
		vlan->flags = nla_get_u16(data[IFLA_MACVLAN_FLAGS]);

	if (vlan->mode == MACVLAN_MODE_PASSTHRU) {
		if (port->count) {
			err = -EINVAL;
			goto destroy_macvlan_port;
		}
		macvlan_set_passthru(port);
		eth_hw_addr_inherit(dev, lowerdev);
	}

	if (data && data[IFLA_MACVLAN_MACADDR_MODE]) {
		if (vlan->mode != MACVLAN_MODE_SOURCE) {
			err = -EINVAL;
			goto destroy_macvlan_port;
		}
		macmode = nla_get_u32(data[IFLA_MACVLAN_MACADDR_MODE]);
		err = macvlan_changelink_sources(vlan, macmode, data);
		if (err)
			goto destroy_macvlan_port;
	}

	err = register_netdevice(dev);
	if (err < 0)
		goto destroy_macvlan_port;

	dev->priv_flags |= IFF_MACVLAN;
	err = netdev_upper_dev_link(lowerdev, dev, extack);
	if (err)
		goto unregister_netdev;

	list_add_tail_rcu(&vlan->list, &port->vlans);
	netif_stacked_transfer_operstate(lowerdev, dev);
	linkwatch_fire_event(dev);

	return 0;

unregister_netdev:
	/* macvlan_uninit would free the macvlan port */
	unregister_netdevice(dev);
	return err;
destroy_macvlan_port:
	/* the macvlan port may be freed by macvlan_uninit when fail to register.
	 * so we destroy the macvlan port only when it's valid.
	 */
	if (create && macvlan_port_get_rtnl(lowerdev))
		macvlan_port_destroy(port->dev);
	return err;
}
EXPORT_SYMBOL_GPL(macvlan_common_newlink);

static int macvlan_newlink(struct net *src_net, struct net_device *dev,
			   struct nlattr *tb[], struct nlattr *data[],
			   struct netlink_ext_ack *extack)
{
	return macvlan_common_newlink(src_net, dev, tb, data, extack);
}

void macvlan_dellink(struct net_device *dev, struct list_head *head)
{
	struct macvlan_dev *vlan = netdev_priv(dev);

	if (vlan->mode == MACVLAN_MODE_SOURCE)
		macvlan_flush_sources(vlan->port, vlan);
	list_del_rcu(&vlan->list);
	unregister_netdevice_queue(dev, head);
	netdev_upper_dev_unlink(vlan->lowerdev, dev);
}
EXPORT_SYMBOL_GPL(macvlan_dellink);

static int macvlan_changelink(struct net_device *dev,
			      struct nlattr *tb[], struct nlattr *data[],
			      struct netlink_ext_ack *extack)
{
	struct macvlan_dev *vlan = netdev_priv(dev);
	enum macvlan_mode mode;
	bool set_mode = false;
	enum macvlan_macaddr_mode macmode;
	int ret;

	/* Validate mode, but don't set yet: setting flags may fail. */
	if (data && data[IFLA_MACVLAN_MODE]) {
		set_mode = true;
		mode = nla_get_u32(data[IFLA_MACVLAN_MODE]);
		/* Passthrough mode can't be set or cleared dynamically */
		if ((mode == MACVLAN_MODE_PASSTHRU) !=
		    (vlan->mode == MACVLAN_MODE_PASSTHRU))
			return -EINVAL;
		if (vlan->mode == MACVLAN_MODE_SOURCE &&
		    vlan->mode != mode)
			macvlan_flush_sources(vlan->port, vlan);
	}

	if (data && data[IFLA_MACVLAN_FLAGS]) {
		__u16 flags = nla_get_u16(data[IFLA_MACVLAN_FLAGS]);
		bool promisc = (flags ^ vlan->flags) & MACVLAN_FLAG_NOPROMISC;
		if (macvlan_passthru(vlan->port) && promisc) {
			int err;

			if (flags & MACVLAN_FLAG_NOPROMISC)
				err = dev_set_promiscuity(vlan->lowerdev, -1);
			else
				err = dev_set_promiscuity(vlan->lowerdev, 1);
			if (err < 0)
				return err;
		}
		vlan->flags = flags;
	}
	if (set_mode)
		vlan->mode = mode;
	if (data && data[IFLA_MACVLAN_MACADDR_MODE]) {
		if (vlan->mode != MACVLAN_MODE_SOURCE)
			return -EINVAL;
		macmode = nla_get_u32(data[IFLA_MACVLAN_MACADDR_MODE]);
		ret = macvlan_changelink_sources(vlan, macmode, data);
		if (ret)
			return ret;
	}
	return 0;
}

static size_t macvlan_get_size_mac(const struct macvlan_dev *vlan)
{
	if (vlan->macaddr_count == 0)
		return 0;
	return nla_total_size(0) /* IFLA_MACVLAN_MACADDR_DATA */
		+ vlan->macaddr_count * nla_total_size(sizeof(u8) * ETH_ALEN);
}

static size_t macvlan_get_size(const struct net_device *dev)
{
	struct macvlan_dev *vlan = netdev_priv(dev);

	return (0
		+ nla_total_size(4) /* IFLA_MACVLAN_MODE */
		+ nla_total_size(2) /* IFLA_MACVLAN_FLAGS */
		+ nla_total_size(4) /* IFLA_MACVLAN_MACADDR_COUNT */
		+ macvlan_get_size_mac(vlan) /* IFLA_MACVLAN_MACADDR */
		);
}

static int macvlan_fill_info_macaddr(struct sk_buff *skb,
				     const struct macvlan_dev *vlan,
				     const int i)
{
	struct hlist_head *h = &vlan->port->vlan_source_hash[i];
	struct macvlan_source_entry *entry;

	hlist_for_each_entry_rcu(entry, h, hlist) {
		if (entry->vlan != vlan)
			continue;
		if (nla_put(skb, IFLA_MACVLAN_MACADDR, ETH_ALEN, entry->addr))
			return 1;
	}
	return 0;
}

static int macvlan_fill_info(struct sk_buff *skb,
				const struct net_device *dev)
{
	struct macvlan_dev *vlan = netdev_priv(dev);
	int i;
	struct nlattr *nest;

	if (nla_put_u32(skb, IFLA_MACVLAN_MODE, vlan->mode))
		goto nla_put_failure;
	if (nla_put_u16(skb, IFLA_MACVLAN_FLAGS, vlan->flags))
		goto nla_put_failure;
	if (nla_put_u32(skb, IFLA_MACVLAN_MACADDR_COUNT, vlan->macaddr_count))
		goto nla_put_failure;
	if (vlan->macaddr_count > 0) {
		nest = nla_nest_start_noflag(skb, IFLA_MACVLAN_MACADDR_DATA);
		if (nest == NULL)
			goto nla_put_failure;

		for (i = 0; i < MACVLAN_HASH_SIZE; i++) {
			if (macvlan_fill_info_macaddr(skb, vlan, i))
				goto nla_put_failure;
		}
		nla_nest_end(skb, nest);
	}
	return 0;

nla_put_failure:
	return -EMSGSIZE;
}

static const struct nla_policy macvlan_policy[IFLA_MACVLAN_MAX + 1] = {
	[IFLA_MACVLAN_MODE]  = { .type = NLA_U32 },
	[IFLA_MACVLAN_FLAGS] = { .type = NLA_U16 },
	[IFLA_MACVLAN_MACADDR_MODE] = { .type = NLA_U32 },
	[IFLA_MACVLAN_MACADDR] = { .type = NLA_BINARY, .len = MAX_ADDR_LEN },
	[IFLA_MACVLAN_MACADDR_DATA] = { .type = NLA_NESTED },
	[IFLA_MACVLAN_MACADDR_COUNT] = { .type = NLA_U32 },
};

int macvlan_link_register(struct rtnl_link_ops *ops)
{
	/* common fields */
	ops->validate		= macvlan_validate;
	ops->maxtype		= IFLA_MACVLAN_MAX;
	ops->policy		= macvlan_policy;
	ops->changelink		= macvlan_changelink;
	ops->get_size		= macvlan_get_size;
	ops->fill_info		= macvlan_fill_info;

	return rtnl_link_register(ops);
};
EXPORT_SYMBOL_GPL(macvlan_link_register);

static struct net *macvlan_get_link_net(const struct net_device *dev)
{
	return dev_net(macvlan_dev_real_dev(dev));
}

static struct rtnl_link_ops macvlan_link_ops = {
	.kind		= "macvlan",
	.setup		= macvlan_setup,
	.newlink	= macvlan_newlink,
	.dellink	= macvlan_dellink,
	.get_link_net	= macvlan_get_link_net,
	.priv_size      = sizeof(struct macvlan_dev),
};

static int macvlan_device_event(struct notifier_block *unused,
				unsigned long event, void *ptr)
{
	struct net_device *dev = netdev_notifier_info_to_dev(ptr);
	struct macvlan_dev *vlan, *next;
	struct macvlan_port *port;
	LIST_HEAD(list_kill);

	if (!netif_is_macvlan_port(dev))
		return NOTIFY_DONE;

	port = macvlan_port_get_rtnl(dev);

	switch (event) {
	case NETDEV_UP:
	case NETDEV_DOWN:
	case NETDEV_CHANGE:
		list_for_each_entry(vlan, &port->vlans, list)
			netif_stacked_transfer_operstate(vlan->lowerdev,
							 vlan->dev);
		break;
	case NETDEV_FEAT_CHANGE:
		list_for_each_entry(vlan, &port->vlans, list) {
			vlan->dev->gso_max_size = dev->gso_max_size;
			vlan->dev->gso_max_segs = dev->gso_max_segs;
			netdev_update_features(vlan->dev);
		}
		break;
	case NETDEV_CHANGEMTU:
		list_for_each_entry(vlan, &port->vlans, list) {
			if (vlan->dev->mtu <= dev->mtu)
				continue;
			dev_set_mtu(vlan->dev, dev->mtu);
		}
		break;
	case NETDEV_CHANGEADDR:
		if (!macvlan_passthru(port))
			return NOTIFY_DONE;

		vlan = list_first_entry_or_null(&port->vlans,
						struct macvlan_dev,
						list);

		if (vlan && macvlan_sync_address(vlan->dev, dev->dev_addr))
			return NOTIFY_BAD;

		break;
	case NETDEV_UNREGISTER:
		/* twiddle thumbs on netns device moves */
		if (dev->reg_state != NETREG_UNREGISTERING)
			break;

		list_for_each_entry_safe(vlan, next, &port->vlans, list)
			vlan->dev->rtnl_link_ops->dellink(vlan->dev, &list_kill);
		unregister_netdevice_many(&list_kill);
		break;
	case NETDEV_PRE_TYPE_CHANGE:
		/* Forbid underlaying device to change its type. */
		return NOTIFY_BAD;

	case NETDEV_NOTIFY_PEERS:
	case NETDEV_BONDING_FAILOVER:
	case NETDEV_RESEND_IGMP:
		/* Propagate to all vlans */
		list_for_each_entry(vlan, &port->vlans, list)
			call_netdevice_notifiers(event, vlan->dev);
	}
	return NOTIFY_DONE;
}

static struct notifier_block macvlan_notifier_block __read_mostly = {
	.notifier_call	= macvlan_device_event,
};

static int __init macvlan_init_module(void)
{
	int err;

	register_netdevice_notifier(&macvlan_notifier_block);

	err = macvlan_link_register(&macvlan_link_ops);
	if (err < 0)
		goto err1;
	return 0;
err1:
	unregister_netdevice_notifier(&macvlan_notifier_block);
	return err;
}

static void __exit macvlan_cleanup_module(void)
{
	rtnl_link_unregister(&macvlan_link_ops);
	unregister_netdevice_notifier(&macvlan_notifier_block);
}

module_init(macvlan_init_module);
module_exit(macvlan_cleanup_module);

MODULE_LICENSE("GPL");
MODULE_AUTHOR("Patrick McHardy <kaber@trash.net>");
MODULE_DESCRIPTION("Driver for MAC address based VLANs");
MODULE_ALIAS_RTNL_LINK("macvlan");<|MERGE_RESOLUTION|>--- conflicted
+++ resolved
@@ -880,14 +880,8 @@
 static void macvlan_set_lockdep_class(struct net_device *dev)
 {
 	netdev_lockdep_set_classes(dev);
-<<<<<<< HEAD
-	lockdep_set_class_and_subclass(&dev->addr_list_lock,
-				       &macvlan_netdev_addr_lock_key,
-				       dev->lower_level);
-=======
 	lockdep_set_class(&dev->addr_list_lock,
 			  &macvlan_netdev_addr_lock_key);
->>>>>>> 84569f32
 }
 
 static int macvlan_init(struct net_device *dev)
