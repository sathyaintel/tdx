--- conflicted
+++ resolved
@@ -1112,11 +1112,7 @@
 	if (err) {
 		mwifiex_dbg(adapter, ERROR,
 			    "prepare tx aggr skb failed, err=%d\n", err);
-<<<<<<< HEAD
-		return;
-=======
 		goto unlock;
->>>>>>> bb176f67
 	}
 
 	if (atomic_read(&port->tx_data_urb_pending) >=
@@ -1137,10 +1133,7 @@
 done:
 	if (err == -1)
 		mwifiex_write_data_complete(adapter, skb_send, 0, -1);
-<<<<<<< HEAD
-=======
 unlock:
->>>>>>> bb176f67
 	spin_unlock_irqrestore(&port->tx_aggr_lock, flags);
 }
 
