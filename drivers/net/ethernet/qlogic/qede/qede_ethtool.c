--- conflicted
+++ resolved
@@ -756,11 +756,8 @@
 	struct qede_dev *edev = netdev_priv(dev);
 
 	channels->max_combined = QEDE_MAX_RSS_CNT(edev);
-<<<<<<< HEAD
-=======
 	channels->max_rx = QEDE_MAX_RSS_CNT(edev);
 	channels->max_tx = QEDE_MAX_RSS_CNT(edev);
->>>>>>> d06e622d
 	channels->combined_count = QEDE_QUEUE_CNT(edev) - edev->fp_num_tx -
 					edev->fp_num_rx;
 	channels->tx_count = edev->fp_num_tx;
@@ -825,8 +822,6 @@
 	edev->req_queues = count;
 	edev->req_num_tx = channels->tx_count;
 	edev->req_num_rx = channels->rx_count;
-<<<<<<< HEAD
-=======
 	/* Reset the indirection table if rx queue count is updated */
 	if ((edev->req_queues - edev->req_num_tx) != QEDE_RSS_COUNT(edev)) {
 		edev->rss_params_inited &= ~QEDE_RSS_INDIR_INITED;
@@ -834,7 +829,6 @@
 		       sizeof(edev->rss_params.rss_ind_table));
 	}
 
->>>>>>> d06e622d
 	if (netif_running(dev))
 		qede_reload(edev, NULL, NULL);
 
@@ -1222,18 +1216,6 @@
 	union eth_rx_cqe *cqe;
 	int i, rc = 0;
 	u8 *data_ptr;
-
-	for_each_queue(i) {
-		if (edev->fp_array[i].type & QEDE_FASTPATH_RX) {
-			rxq = edev->fp_array[i].rxq;
-			break;
-		}
-	}
-
-	if (!rxq) {
-		DP_NOTICE(edev, "Rx path is not available\n");
-		return -1;
-	}
 
 	for_each_queue(i) {
 		if (edev->fp_array[i].type & QEDE_FASTPATH_RX) {
