/*
 * Copyright (C) 2007-2009 Michal Simek <monstr@monstr.eu>
 * Copyright (C) 2007-2009 PetaLogix
 * Copyright (C) 2006 Atmark Techno, Inc.
 *
 * MMU code derived from arch/ppc/kernel/head_4xx.S:
 *    Copyright (c) 1995-1996 Gary Thomas <gdt@linuxppc.org>
 *      Initial PowerPC version.
 *    Copyright (c) 1996 Cort Dougan <cort@cs.nmt.edu>
 *      Rewritten for PReP
 *    Copyright (c) 1996 Paul Mackerras <paulus@cs.anu.edu.au>
 *      Low-level exception handers, MMU support, and rewrite.
 *    Copyright (c) 1997 Dan Malek <dmalek@jlc.net>
 *      PowerPC 8xx modifications.
 *    Copyright (c) 1998-1999 TiVo, Inc.
 *      PowerPC 403GCX modifications.
 *    Copyright (c) 1999 Grant Erickson <grant@lcse.umn.edu>
 *      PowerPC 403GCX/405GP modifications.
 *    Copyright 2000 MontaVista Software Inc.
 *	PPC405 modifications
 *      PowerPC 403GCX/405GP modifications.
 * 	Author: MontaVista Software, Inc.
 *         	frank_rowand@mvista.com or source@mvista.com
 * 	   	debbie_chu@mvista.com
 *
 * This file is subject to the terms and conditions of the GNU General Public
 * License. See the file "COPYING" in the main directory of this archive
 * for more details.
 */

#include <linux/init.h>
#include <linux/linkage.h>
#include <asm/thread_info.h>
#include <asm/page.h>
#include <linux/of_fdt.h>		/* for OF_DT_HEADER */

#ifdef CONFIG_MMU
#include <asm/setup.h> /* COMMAND_LINE_SIZE */
#include <asm/mmu.h>
#include <asm/processor.h>

.section .data
.global empty_zero_page
.align 12
empty_zero_page:
	.space	PAGE_SIZE
.global swapper_pg_dir
swapper_pg_dir:
	.space	PAGE_SIZE

#endif /* CONFIG_MMU */

.section .rodata
.align 4
endian_check:
	.word	1

	__HEAD
ENTRY(_start)
#if CONFIG_KERNEL_BASE_ADDR == 0
	brai	TOPHYS(real_start)
	.org	0x100
real_start:
#endif

	mts	rmsr, r0
/* Disable stack protection from bootloader */
	mts	rslr, r0
<<<<<<< HEAD
	addi	r8, r0, 0xFFFFFFF
=======
	addi	r8, r0, 0xFFFFFFFF
>>>>>>> 56041bf9
	mts	rshr, r8
/*
 * According to Xilinx, msrclr instruction behaves like 'mfs rX,rpc'
 * if the msrclr instruction is not enabled. We use this to detect
 * if the opcode is available, by issuing msrclr and then testing the result.
 * r8 == 0 - msr instructions are implemented
 * r8 != 0 - msr instructions are not implemented
 */
	mfs	r1, rmsr
	msrclr	r8, 0 /* clear nothing - just read msr for test */
	cmpu	r8, r8, r1 /* r1 must contain msr reg content */

/* r7 may point to an FDT, or there may be one linked in.
   if it's in r7, we've got to save it away ASAP.
   We ensure r7 points to a valid FDT, just in case the bootloader
   is broken or non-existent */
	beqi	r7, no_fdt_arg			/* NULL pointer?  don't copy */
/* Does r7 point to a valid FDT? Load HEADER magic number */
	/* Run time Big/Little endian platform */
	/* Save 1 as word and load byte - 0 - BIG, 1 - LITTLE */
	lbui	r11, r0, TOPHYS(endian_check)
	beqid	r11, big_endian /* DO NOT break delay stop dependency */
	lw	r11, r0, r7 /* Big endian load in delay slot */
	lwr	r11, r0, r7 /* Little endian load */
big_endian:
	rsubi	r11, r11, OF_DT_HEADER	/* Check FDT header */
	beqi	r11, _prepare_copy_fdt
	or	r7, r0, r0		/* clear R7 when not valid DTB */
	bnei	r11, no_fdt_arg			/* No - get out of here */
_prepare_copy_fdt:
	or	r11, r0, r0 /* incremment */
	ori	r4, r0, TOPHYS(_fdt_start)
	ori	r3, r0, (0x8000 - 4)
_copy_fdt:
	lw	r12, r7, r11 /* r12 = r7 + r11 */
	sw	r12, r4, r11 /* addr[r4 + r11] = r12 */
	addik	r11, r11, 4 /* increment counting */
	bgtid	r3, _copy_fdt /* loop for all entries */
	addik	r3, r3, -4 /* descrement loop */
no_fdt_arg:

#ifdef CONFIG_MMU

#ifndef CONFIG_CMDLINE_BOOL
/*
 * handling command line
 * copy command line directly to cmd_line placed in data section.
 */
	beqid	r5, skip	/* Skip if NULL pointer */
	or	r11, r0, r0		/* incremment */
	ori	r4, r0, cmd_line	/* load address of command line */
	tophys(r4,r4)			/* convert to phys address */
	ori	r3, r0, COMMAND_LINE_SIZE - 1 /* number of loops */
_copy_command_line:
	/* r2=r5+r6 - r5 contain pointer to command line */
	lbu	r2, r5, r11
	beqid	r2, skip		/* Skip if no data */
	sb	r2, r4, r11		/* addr[r4+r6]= r2 */
	addik	r11, r11, 1		/* increment counting */
	bgtid	r3, _copy_command_line	/* loop for all entries       */
	addik	r3, r3, -1		/* decrement loop */
	addik	r5, r4, 0		/* add new space for command line */
	tovirt(r5,r5)
skip:
#endif /* CONFIG_CMDLINE_BOOL */

#ifdef NOT_COMPILE
/* save bram context */
	or	r11, r0, r0				/* incremment */
	ori	r4, r0, TOPHYS(_bram_load_start)	/* save bram context */
	ori	r3, r0, (LMB_SIZE - 4)
_copy_bram:
	lw	r7, r0, r11		/* r7 = r0 + r6 */
	sw	r7, r4, r11		/* addr[r4 + r6] = r7 */
	addik	r11, r11, 4		/* increment counting */
	bgtid	r3, _copy_bram		/* loop for all entries */
	addik	r3, r3, -4		/* descrement loop */
#endif
	/* We have to turn on the MMU right away. */

	/*
	 * Set up the initial MMU state so we can do the first level of
	 * kernel initialization.  This maps the first 16 MBytes of memory 1:1
	 * virtual to physical.
	 */
	nop
	addik	r3, r0, MICROBLAZE_TLB_SIZE -1	/* Invalidate all TLB entries */
_invalidate:
	mts	rtlbx, r3
	mts	rtlbhi, r0			/* flush: ensure V is clear   */
	mts	rtlblo, r0
	bgtid	r3, _invalidate		/* loop for all entries       */
	addik	r3, r3, -1
	/* sync */

	/* Setup the kernel PID */
	mts	rpid,r0			/* Load the kernel PID */
	nop
	bri	4

	/*
	 * We should still be executing code at physical address area
	 * RAM_BASEADDR at this point. However, kernel code is at
	 * a virtual address. So, set up a TLB mapping to cover this once
	 * translation is enabled.
	 */

	addik	r3,r0, CONFIG_KERNEL_START /* Load the kernel virtual address */
	tophys(r4,r3)			/* Load the kernel physical address */

	/* start to do TLB calculation */
	addik	r12, r0, _end
	rsub	r12, r3, r12
	addik	r12, r12, CONFIG_LOWMEM_SIZE >> PTE_SHIFT /* that's the pad */

	or r9, r0, r0 /* TLB0 = 0 */
	or r10, r0, r0 /* TLB1 = 0 */

	addik	r11, r12, -0x1000000
	bgei	r11, GT16 /* size is greater than 16MB */
	addik	r11, r12, -0x0800000
	bgei	r11, GT8 /* size is greater than 8MB */
	addik	r11, r12, -0x0400000
	bgei	r11, GT4 /* size is greater than 4MB */
	/* size is less than 4MB */
	addik	r11, r12, -0x0200000
	bgei	r11, GT2 /* size is greater than 2MB */
	addik	r9, r0, 0x0100000 /* TLB0 must be 1MB */
	addik	r11, r12, -0x0100000
	bgei	r11, GT1 /* size is greater than 1MB */
	/* TLB1 is 0 which is setup above */
	bri tlb_end
GT4: /* r11 contains the rest - will be either 1 or 4 */
	ori r9, r0, 0x400000 /* TLB0 is 4MB */
	bri TLB1
GT16: /* TLB0 is 16MB */
	addik	r9, r0, 0x1000000 /* means TLB0 is 16MB */
TLB1:
	/* must be used r2 because of substract if failed */
	addik	r2, r11, -0x0400000
	bgei	r2, GT20 /* size is greater than 16MB */
	/* size is >16MB and <20MB */
	addik	r11, r11, -0x0100000
	bgei	r11, GT17 /* size is greater than 17MB */
	/* kernel is >16MB and < 17MB */
GT1:
	addik	r10, r0, 0x0100000 /* means TLB1 is 1MB */
	bri tlb_end
GT2: /* TLB0 is 0 and TLB1 will be 4MB */
GT17: /* TLB1 is 4MB - kernel size <20MB */
	addik	r10, r0, 0x0400000 /* means TLB1 is 4MB */
	bri tlb_end
GT8: /* TLB0 is still zero that's why I can use only TLB1 */
GT20: /* TLB1 is 16MB - kernel size >20MB */
	addik	r10, r0, 0x1000000 /* means TLB1 is 16MB */
tlb_end:

	/*
	 * Configure and load two entries into TLB slots 0 and 1.
	 * In case we are pinning TLBs, these are reserved in by the
	 * other TLB functions.  If not reserving, then it doesn't
	 * matter where they are loaded.
	 */
	andi	r4,r4,0xfffffc00	/* Mask off the real page number */
	ori	r4,r4,(TLB_WR | TLB_EX)	/* Set the write and execute bits */

	/*
	 * TLB0 is always used - check if is not zero (r9 stores TLB0 value)
	 * if is use TLB1 value and clear it (r10 stores TLB1 value)
	 */
	bnei	r9, tlb0_not_zero
	add	r9, r10, r0
	add	r10, r0, r0
tlb0_not_zero:

	/* look at the code below */
	ori	r30, r0, 0x200
	andi	r29, r9, 0x100000
	bneid	r29, 1f
	addik	r30, r30, 0x80
	andi	r29, r9, 0x400000
	bneid	r29, 1f
	addik	r30, r30, 0x80
	andi	r29, r9, 0x1000000
	bneid	r29, 1f
	addik	r30, r30, 0x80
1:
	andi	r3,r3,0xfffffc00	/* Mask off the effective page number */
	ori	r3,r3,(TLB_VALID)
	or	r3, r3, r30

	/* Load tlb_skip size value which is index to first unused TLB entry */
	lwi	r11, r0, TOPHYS(tlb_skip)
	mts     rtlbx,r11		/* TLB slow 0 */

	mts	rtlblo,r4		/* Load the data portion of the entry */
	mts	rtlbhi,r3		/* Load the tag portion of the entry */

	/* Increase tlb_skip size */
	addik	r11, r11, 1
	swi	r11, r0, TOPHYS(tlb_skip)

	/* TLB1 can be zeroes that's why we not setup it */
	beqi	r10, jump_over2

	/* look at the code below */
	ori	r30, r0, 0x200
	andi	r29, r10, 0x100000
	bneid	r29, 1f
	addik	r30, r30, 0x80
	andi	r29, r10, 0x400000
	bneid	r29, 1f
	addik	r30, r30, 0x80
	andi	r29, r10, 0x1000000
	bneid	r29, 1f
	addik	r30, r30, 0x80
1:
	addk	r4, r4, r9	/* previous addr + TLB0 size */
	addk	r3, r3, r9

	andi	r3,r3,0xfffffc00	/* Mask off the effective page number */
	ori	r3,r3,(TLB_VALID)
	or	r3, r3, r30

	lwi	r11, r0, TOPHYS(tlb_skip)
	mts     rtlbx, r11		/* r11 is used from TLB0 */

	mts	rtlblo,r4		/* Load the data portion of the entry */
	mts	rtlbhi,r3		/* Load the tag portion of the entry */

	/* Increase tlb_skip size */
	addik	r11, r11, 1
	swi	r11, r0, TOPHYS(tlb_skip)

jump_over2:
	/*
	 * Load a TLB entry for LMB, since we need access to
	 * the exception vectors, using a 4k real==virtual mapping.
	 */
	/* Use temporary TLB_ID for LMB - clear this temporary mapping later */
	ori	r11, r0, MICROBLAZE_LMB_TLB_ID
	mts     rtlbx,r11

	ori	r4,r0,(TLB_WR | TLB_EX)
	ori	r3,r0,(TLB_VALID | TLB_PAGESZ(PAGESZ_4K))

	mts	rtlblo,r4		/* Load the data portion of the entry */
	mts	rtlbhi,r3		/* Load the tag portion of the entry */

	/*
	 * We now have the lower 16 Meg of RAM mapped into TLB entries, and the
	 * caches ready to work.
	 */
turn_on_mmu:
	ori	r15,r0,start_here
	ori	r4,r0,MSR_KERNEL_VMS
	mts	rmsr,r4
	nop
	rted	r15,0			/* enables MMU */
	nop

start_here:
#endif /* CONFIG_MMU */

	/* Initialize small data anchors */
	addik	r13, r0, _KERNEL_SDA_BASE_
	addik	r2, r0, _KERNEL_SDA2_BASE_

	/* Initialize stack pointer */
	addik	r1, r0, init_thread_union + THREAD_SIZE - 4

	/* Initialize r31 with current task address */
	addik	r31, r0, init_task

	/*
	 * Call platform dependent initialize function.
	 * Please see $(ARCH)/mach-$(SUBARCH)/setup.c for
	 * the function.
	 */
	addik	r11, r0, machine_early_init
	brald	r15, r11
	nop

#ifndef CONFIG_MMU
	addik	r15, r0, machine_halt
	braid	start_kernel
	nop
#else
	/*
	 * Initialize the MMU.
	 */
	bralid	r15, mmu_init
	nop

	/* Go back to running unmapped so we can load up new values
	 * and change to using our exception vectors.
	 * On the MicroBlaze, all we invalidate the used TLB entries to clear
	 * the old 16M byte TLB mappings.
	 */
	ori	r15,r0,TOPHYS(kernel_load_context)
	ori	r4,r0,MSR_KERNEL
	mts	rmsr,r4
	nop
	bri	4
	rted	r15,0
	nop

	/* Load up the kernel context */
kernel_load_context:
	ori	r5, r0, MICROBLAZE_LMB_TLB_ID
	mts     rtlbx,r5
	nop
	mts	rtlbhi,r0
	nop
	addi	r15, r0, machine_halt
	ori	r17, r0, start_kernel
	ori	r4, r0, MSR_KERNEL_VMS
	mts	rmsr, r4
	nop
	rted	r17, 0		/* enable MMU and jump to start_kernel */
	nop
#endif /* CONFIG_MMU */<|MERGE_RESOLUTION|>--- conflicted
+++ resolved
@@ -66,11 +66,7 @@
 	mts	rmsr, r0
 /* Disable stack protection from bootloader */
 	mts	rslr, r0
-<<<<<<< HEAD
-	addi	r8, r0, 0xFFFFFFF
-=======
 	addi	r8, r0, 0xFFFFFFFF
->>>>>>> 56041bf9
 	mts	rshr, r8
 /*
  * According to Xilinx, msrclr instruction behaves like 'mfs rX,rpc'
