/*
 * console.c: Routines that deal with sending and receiving IO
 *            to/from the current console device using the PROM.
 *
 * Copyright (C) 1995 David S. Miller (davem@caip.rutgers.edu)
 * Copyright (C) 1998 Pete Zaitcev <zaitcev@yahoo.com>
 */

#include <linux/types.h>
#include <linux/kernel.h>
#include <linux/sched.h>
#include <asm/openprom.h>
#include <asm/oplib.h>
#include <asm/system.h>
#include <linux/string.h>

extern void restore_current(void);

/* Non blocking put character to console device, returns -1 if
 * unsuccessful.
 */
static int prom_nbputchar(const char *buf)
{
	unsigned long flags;
	int i = -1;

	spin_lock_irqsave(&prom_lock, flags);
	switch(prom_vers) {
	case PROM_V0:
<<<<<<< HEAD
		i = (*(romvec->pv_nbputchar))(*buf);
=======
		if ((*(romvec->pv_nbputchar))(*buf))
			i = 1;
>>>>>>> 09798eb9
		break;
	case PROM_V2:
	case PROM_V3:
		if ((*(romvec->pv_v2devops).v2_dev_write)(*romvec->pv_v2bootargs.fd_stdout,
							  buf, 0x1) == 1)
<<<<<<< HEAD
			i = 0;
=======
			i = 1;
>>>>>>> 09798eb9
		break;
	default:
		break;
	};
	restore_current();
	spin_unlock_irqrestore(&prom_lock, flags);
	return i; /* Ugh, we could spin forever on unsupported proms ;( */
}

void prom_console_write_buf(const char *buf, int len)
{
	while (len) {
		int n = prom_nbputchar(buf);
<<<<<<< HEAD
		if (n)
=======
		if (n < 0)
>>>>>>> 09798eb9
			continue;
		len--;
		buf++;
	}
}
<|MERGE_RESOLUTION|>--- conflicted
+++ resolved
@@ -27,22 +27,14 @@
 	spin_lock_irqsave(&prom_lock, flags);
 	switch(prom_vers) {
 	case PROM_V0:
-<<<<<<< HEAD
-		i = (*(romvec->pv_nbputchar))(*buf);
-=======
 		if ((*(romvec->pv_nbputchar))(*buf))
 			i = 1;
->>>>>>> 09798eb9
 		break;
 	case PROM_V2:
 	case PROM_V3:
 		if ((*(romvec->pv_v2devops).v2_dev_write)(*romvec->pv_v2bootargs.fd_stdout,
 							  buf, 0x1) == 1)
-<<<<<<< HEAD
-			i = 0;
-=======
 			i = 1;
->>>>>>> 09798eb9
 		break;
 	default:
 		break;
@@ -56,11 +48,7 @@
 {
 	while (len) {
 		int n = prom_nbputchar(buf);
-<<<<<<< HEAD
-		if (n)
-=======
 		if (n < 0)
->>>>>>> 09798eb9
 			continue;
 		len--;
 		buf++;
