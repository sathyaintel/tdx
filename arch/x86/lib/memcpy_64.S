--- conflicted
+++ resolved
@@ -276,12 +276,8 @@
 .L_done_memcpy_trap:
 	xorq %rax, %rax
 	ret
-<<<<<<< HEAD
 ENDPROC(memcpy_mcsafe_unrolled)
-=======
-ENDPROC(memcpy_mcsafe)
-EXPORT_SYMBOL_GPL(memcpy_mcsafe)
->>>>>>> 590abbdd
+EXPORT_SYMBOL_GPL(memcpy_mcsafe_unrolled)
 
 	.section .fixup, "ax"
 	/* Return -EFAULT for any failure */
