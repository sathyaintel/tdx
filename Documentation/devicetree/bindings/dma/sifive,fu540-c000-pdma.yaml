# SPDX-License-Identifier: GPL-2.0
%YAML 1.2
---
$id: http://devicetree.org/schemas/dma/sifive,fu540-c000-pdma.yaml#
$schema: http://devicetree.org/meta-schemas/core.yaml#

title: SiFive Unleashed Rev C000 Platform DMA

maintainers:
  - Green Wan <green.wan@sifive.com>
  - Palmer Debbelt <palmer@sifive.com>
  - Paul Walmsley <paul.walmsley@sifive.com>

description: |
  Platform DMA is a DMA engine of SiFive Unleashed. It supports 4
  channels. Each channel has 2 interrupts. One is for DMA done and
  the other is for DME error.

  In different SoC, DMA could be attached to different IRQ line.
  DT file need to be changed to meet the difference. For technical
  doc,

  https://static.dev.sifive.com/FU540-C000-v1.0.pdf

allOf:
  - $ref: "dma-controller.yaml#"

properties:
  compatible:
    items:
      - enum:
          - sifive,fu540-c000-pdma
      - const: sifive,pdma0
    description:
      Should be "sifive,<chip>-pdma" and "sifive,pdma<version>".
      Supported compatible strings are -
      "sifive,fu540-c000-pdma" for the SiFive PDMA v0 as integrated onto the
      SiFive FU540 chip resp and "sifive,pdma0" for the SiFive PDMA v0 IP block
      with no chip integration tweaks.

  reg:
    maxItems: 1

  interrupts:
    minItems: 1
    maxItems: 8

  dma-channels:
    description: For backwards-compatibility, the default value is 4
    minimum: 1
    maximum: 4
    default: 4

  '#dma-cells':
    const: 1

required:
  - compatible
  - reg
  - interrupts

unevaluatedProperties: false

examples:
  - |
    dma-controller@3000000 {
<<<<<<< HEAD
      compatible = "sifive,fu540-c000-pdma";
=======
      compatible = "sifive,fu540-c000-pdma", "sifive,pdma0";
>>>>>>> 88084a3d
      reg = <0x3000000 0x8000>;
      dma-channels = <4>;
      interrupts = <23>, <24>, <25>, <26>, <27>, <28>, <29>, <30>;
      #dma-cells = <1>;
    };

...<|MERGE_RESOLUTION|>--- conflicted
+++ resolved
@@ -64,11 +64,7 @@
 examples:
   - |
     dma-controller@3000000 {
-<<<<<<< HEAD
-      compatible = "sifive,fu540-c000-pdma";
-=======
       compatible = "sifive,fu540-c000-pdma", "sifive,pdma0";
->>>>>>> 88084a3d
       reg = <0x3000000 0x8000>;
       dma-channels = <4>;
       interrupts = <23>, <24>, <25>, <26>, <27>, <28>, <29>, <30>;
