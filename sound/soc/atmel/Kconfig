config SND_ATMEL_SOC
	tristate "SoC Audio for the Atmel System-on-Chip"
	depends on HAS_IOMEM
	help
	  Say Y or M if you want to add support for codecs attached to
	  the ATMEL SSC interface. You will also need
	  to select the audio interfaces to support below.

if SND_ATMEL_SOC

config SND_ATMEL_SOC_PDC
<<<<<<< HEAD
	bool

config SND_ATMEL_SOC_DMA
	bool
=======
	tristate
	default m if SND_ATMEL_SOC_SSC_PDC=m && SND_ATMEL_SOC_SSC=m
	default y if SND_ATMEL_SOC_SSC_PDC=y || (SND_ATMEL_SOC_SSC_PDC=m && SND_ATMEL_SOC_SSC=y)

config SND_ATMEL_SOC_SSC_PDC
	tristate

config SND_ATMEL_SOC_DMA
	tristate
>>>>>>> c99d49a8
	select SND_SOC_GENERIC_DMAENGINE_PCM
	default m if SND_ATMEL_SOC_SSC_DMA=m && SND_ATMEL_SOC_SSC=m
	default y if SND_ATMEL_SOC_SSC_DMA=y || (SND_ATMEL_SOC_SSC_DMA=m && SND_ATMEL_SOC_SSC=y)

config SND_ATMEL_SOC_SSC_DMA
	tristate

config SND_ATMEL_SOC_SSC
	tristate
<<<<<<< HEAD
=======
	default y if SND_ATMEL_SOC_SSC_DMA=y || SND_ATMEL_SOC_SSC_PDC=y
	default m if SND_ATMEL_SOC_SSC_DMA=m || SND_ATMEL_SOC_SSC_PDC=m
>>>>>>> c99d49a8

config SND_AT91_SOC_SAM9G20_WM8731
	tristate "SoC Audio support for WM8731-based At91sam9g20 evaluation board"
	depends on ARCH_AT91 || COMPILE_TEST
	depends on ATMEL_SSC && SND_SOC_I2C_AND_SPI
<<<<<<< HEAD
	select SND_ATMEL_SOC_PDC
	select SND_ATMEL_SOC_SSC
=======
	select SND_ATMEL_SOC_SSC_PDC
>>>>>>> c99d49a8
	select SND_SOC_WM8731
	help
	  Say Y if you want to add support for SoC audio on WM8731-based
	  AT91sam9g20 evaluation board.

config SND_ATMEL_SOC_WM8904
	tristate "Atmel ASoC driver for boards using WM8904 codec"
	depends on ARCH_AT91 || COMPILE_TEST
	depends on ATMEL_SSC && I2C
<<<<<<< HEAD
	select SND_ATMEL_SOC_SSC
	select SND_ATMEL_SOC_DMA
=======
	select SND_ATMEL_SOC_SSC_DMA
>>>>>>> c99d49a8
	select SND_SOC_WM8904
	help
	  Say Y if you want to add support for Atmel ASoC driver for boards using
	  WM8904 codec.

config SND_AT91_SOC_SAM9X5_WM8731
	tristate "SoC Audio support for WM8731-based at91sam9x5 board"
	depends on ARCH_AT91 || COMPILE_TEST
	depends on ATMEL_SSC && SND_SOC_I2C_AND_SPI
<<<<<<< HEAD
	select SND_ATMEL_SOC_SSC
	select SND_ATMEL_SOC_DMA
=======
	select SND_ATMEL_SOC_SSC_DMA
>>>>>>> c99d49a8
	select SND_SOC_WM8731
	help
	  Say Y if you want to add support for audio SoC on an
	  at91sam9x5 based board that is using WM8731 codec.
endif<|MERGE_RESOLUTION|>--- conflicted
+++ resolved
@@ -9,12 +9,6 @@
 if SND_ATMEL_SOC
 
 config SND_ATMEL_SOC_PDC
-<<<<<<< HEAD
-	bool
-
-config SND_ATMEL_SOC_DMA
-	bool
-=======
 	tristate
 	default m if SND_ATMEL_SOC_SSC_PDC=m && SND_ATMEL_SOC_SSC=m
 	default y if SND_ATMEL_SOC_SSC_PDC=y || (SND_ATMEL_SOC_SSC_PDC=m && SND_ATMEL_SOC_SSC=y)
@@ -24,7 +18,6 @@
 
 config SND_ATMEL_SOC_DMA
 	tristate
->>>>>>> c99d49a8
 	select SND_SOC_GENERIC_DMAENGINE_PCM
 	default m if SND_ATMEL_SOC_SSC_DMA=m && SND_ATMEL_SOC_SSC=m
 	default y if SND_ATMEL_SOC_SSC_DMA=y || (SND_ATMEL_SOC_SSC_DMA=m && SND_ATMEL_SOC_SSC=y)
@@ -34,22 +27,14 @@
 
 config SND_ATMEL_SOC_SSC
 	tristate
-<<<<<<< HEAD
-=======
 	default y if SND_ATMEL_SOC_SSC_DMA=y || SND_ATMEL_SOC_SSC_PDC=y
 	default m if SND_ATMEL_SOC_SSC_DMA=m || SND_ATMEL_SOC_SSC_PDC=m
->>>>>>> c99d49a8
 
 config SND_AT91_SOC_SAM9G20_WM8731
 	tristate "SoC Audio support for WM8731-based At91sam9g20 evaluation board"
 	depends on ARCH_AT91 || COMPILE_TEST
 	depends on ATMEL_SSC && SND_SOC_I2C_AND_SPI
-<<<<<<< HEAD
-	select SND_ATMEL_SOC_PDC
-	select SND_ATMEL_SOC_SSC
-=======
 	select SND_ATMEL_SOC_SSC_PDC
->>>>>>> c99d49a8
 	select SND_SOC_WM8731
 	help
 	  Say Y if you want to add support for SoC audio on WM8731-based
@@ -59,12 +44,7 @@
 	tristate "Atmel ASoC driver for boards using WM8904 codec"
 	depends on ARCH_AT91 || COMPILE_TEST
 	depends on ATMEL_SSC && I2C
-<<<<<<< HEAD
-	select SND_ATMEL_SOC_SSC
-	select SND_ATMEL_SOC_DMA
-=======
 	select SND_ATMEL_SOC_SSC_DMA
->>>>>>> c99d49a8
 	select SND_SOC_WM8904
 	help
 	  Say Y if you want to add support for Atmel ASoC driver for boards using
@@ -74,12 +54,7 @@
 	tristate "SoC Audio support for WM8731-based at91sam9x5 board"
 	depends on ARCH_AT91 || COMPILE_TEST
 	depends on ATMEL_SSC && SND_SOC_I2C_AND_SPI
-<<<<<<< HEAD
-	select SND_ATMEL_SOC_SSC
-	select SND_ATMEL_SOC_DMA
-=======
 	select SND_ATMEL_SOC_SSC_DMA
->>>>>>> c99d49a8
 	select SND_SOC_WM8731
 	help
 	  Say Y if you want to add support for audio SoC on an
